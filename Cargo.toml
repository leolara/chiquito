[package]
name = "chiquito"
version = "0.1.0"
edition = "2021"
license = "MIT OR Apache-2.0"
authors = ["Leo Lara <leo@leolara.me>"]

# See more keys and their definitions at https://doc.rust-lang.org/cargo/reference/manifest.html

[dependencies]
<<<<<<< HEAD
halo2_proofs = { git = "https://github.com/privacy-scaling-explorations/halo2.git", tag = "v2023_02_02" }
# eth-types = { git = "https://github.com/privacy-scaling-explorations/zkevm-circuits.git", package = "eth-types" }
# need to update halo2_proofs dependency version to use eth-types (or there's a rust analyzer dependency conflict error)
=======
halo2_proofs = { git = "https://github.com/privacy-scaling-explorations/halo2.git", tag = "v2023_04_20" }
>>>>>>> f379cd1e
<|MERGE_RESOLUTION|>--- conflicted
+++ resolved
@@ -8,10 +8,4 @@
 # See more keys and their definitions at https://doc.rust-lang.org/cargo/reference/manifest.html
 
 [dependencies]
-<<<<<<< HEAD
-halo2_proofs = { git = "https://github.com/privacy-scaling-explorations/halo2.git", tag = "v2023_02_02" }
-# eth-types = { git = "https://github.com/privacy-scaling-explorations/zkevm-circuits.git", package = "eth-types" }
-# need to update halo2_proofs dependency version to use eth-types (or there's a rust analyzer dependency conflict error)
-=======
-halo2_proofs = { git = "https://github.com/privacy-scaling-explorations/halo2.git", tag = "v2023_04_20" }
->>>>>>> f379cd1e
+halo2_proofs = { git = "https://github.com/privacy-scaling-explorations/halo2.git", tag = "v2023_04_20" }