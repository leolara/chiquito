[package]
name = "chiquito"
version = "0.1.2023110800"
edition = "2021"
license = "MIT OR Apache-2.0"
authors = ["Leo Lara <leo@leolara.me>"]

# See more keys and their definitions at https://doc.rust-lang.org/cargo/reference/manifest.html

[dependencies]
pyo3 = { version = "0.19.1", features = ["extension-module"] }
halo2_proofs = { git = "https://github.com/privacy-scaling-explorations/halo2.git", features = [
    "circuit-params",
], tag = "v2023_04_20" }
halo2curves = { git = 'https://github.com/privacy-scaling-explorations/halo2curves', tag = "0.3.2", features = [
    "derive_serde",
] }
polyexen = { git = "https://github.com/Dhole/polyexen.git", rev = "4d128ad2ebd0094160ea77e30fb9ce56abb854e0" }
num-bigint = { version = "0.4", features = ["rand"] }
uuid = { version = "1.4.0", features = ["v1", "rng"] }
serde = { version = "1.0", features = ["derive"] }
serde_json = "1.0"
<<<<<<< HEAD
hyperplonk_benchmark = { git = "https://github.com/qwang98/plonkish.git", branch = "main", package = "benchmark" }
plonkish_backend = { git = "https://github.com/qwang98/plonkish.git", branch = "main", package = "plonkish_backend" }
=======
regex = "1"
>>>>>>> d139e1b0

[dev-dependencies]
rand_chacha = "0.3"

[patch."https://github.com/privacy-scaling-explorations/halo2.git"]
halo2_proofs = { git = "https://github.com/appliedzkp/halo2.git", rev = "d3746109d7d38be53afc8ddae8fdfaf1f02ad1d7", features = [
    "circuit-params",
] }<|MERGE_RESOLUTION|>--- conflicted
+++ resolved
@@ -20,12 +20,9 @@
 uuid = { version = "1.4.0", features = ["v1", "rng"] }
 serde = { version = "1.0", features = ["derive"] }
 serde_json = "1.0"
-<<<<<<< HEAD
 hyperplonk_benchmark = { git = "https://github.com/qwang98/plonkish.git", branch = "main", package = "benchmark" }
 plonkish_backend = { git = "https://github.com/qwang98/plonkish.git", branch = "main", package = "plonkish_backend" }
-=======
 regex = "1"
->>>>>>> d139e1b0
 
 [dev-dependencies]
 rand_chacha = "0.3"
