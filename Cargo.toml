--- conflicted
+++ resolved
@@ -1,10 +1,6 @@
 [package]
 name = "chiquito"
-<<<<<<< HEAD
-version = "0.1.2023110100"
-=======
 version = "0.1.2023110800"
->>>>>>> 69745a5e
 edition = "2021"
 license = "MIT OR Apache-2.0"
 authors = ["Leo Lara <leo@leolara.me>"]
