use chiquito::{
    frontend::dsl::{
        lb::LookupTable, super_circuit, trace::DSLTraceGenerator, CircuitContext, StepTypeWGHandler,
    },
    plonkish::{
<<<<<<< HEAD
        backend::halo2::{
            chiquitoSuperCircuit2Halo2, halo2_verify, ChiquitoHalo2SuperCircuit, DummyRng,
            PlonkishHalo2,
        },
=======
        backend::halo2::{halo2_verify, DummyRng, Halo2Prover, PlonkishHalo2},
>>>>>>> 8246537b
        compiler::{
            cell_manager::{MaxWidthCellManager, SingleRowCellManager},
            config,
            step_selector::SimpleStepSelectorBuilder,
        },
        ir::sc::SuperCircuit,
    },
    poly::ToExpr,
    sbpir::query::Queriable,
};
use rand_chacha::rand_core::block::BlockRng;
use std::{hash::Hash, ops::Neg};

use halo2_proofs::halo2curves::{bn256::Fr, group::ff::PrimeField};

const BIT_COUNT: u64 = 3;
const PART_SIZE: u64 = 5;
const NUM_BYTES_PER_WORD: u64 = 8;
const NUM_BITS_PER_BYTE: u64 = 8;
const NUM_WORDS_TO_ABSORB: u64 = 17;
const RATE: u64 = NUM_WORDS_TO_ABSORB * NUM_BYTES_PER_WORD;
const NUM_BITS_PER_WORD: u64 = NUM_BYTES_PER_WORD * NUM_BITS_PER_BYTE;
const NUM_PER_WORD: u64 = NUM_BYTES_PER_WORD * NUM_BITS_PER_BYTE / 2;
const RATE_IN_BITS: u64 = RATE * NUM_BITS_PER_BYTE;
const NUM_ROUNDS: u64 = 24;
const BIT_SIZE: usize = 2usize.pow(BIT_COUNT as u32);

const NUM_PER_WORD_BATCH3: u64 = 22;
const NUM_PER_WORD_BATCH4: u64 = 16;

const SQUEEZE_VECTOR_NUM: u64 = 4;
const SQUEEZE_SPLIT_NUM: u64 = 16;

const PART_SIZE_SQURE: u64 = PART_SIZE * PART_SIZE;

pub const ROUND_CST: [u64; NUM_ROUNDS as usize + 1] = [
    0x0000000000000001,
    0x0000000000008082,
    0x800000000000808a,
    0x8000000080008000,
    0x000000000000808b,
    0x0000000080000001,
    0x8000000080008081,
    0x8000000000008009,
    0x000000000000008a,
    0x0000000000000088,
    0x0000000080008009,
    0x000000008000000a,
    0x000000008000808b,
    0x800000000000008b,
    0x8000000000008089,
    0x8000000000008003,
    0x8000000000008002,
    0x8000000000000080,
    0x000000000000800a,
    0x800000008000000a,
    0x8000000080008081,
    0x8000000000008080,
    0x0000000080000001,
    0x8000000080008008,
    0x0000000000000000,
];

pub const XOR_VALUE_BATCH2: [u64; 36] = [
    0x0, 0x1, 0x0, 0x1, 0x0, 0x1, 0x8, 0x9, 0x8, 0x9, 0x8, 0x9, 0x0, 0x1, 0x0, 0x1, 0x0, 0x1, 0x8,
    0x9, 0x8, 0x9, 0x8, 0x9, 0x0, 0x1, 0x0, 0x1, 0x0, 0x1, 0x8, 0x9, 0x8, 0x9, 0x8, 0x9,
];

pub const XOR_VALUE_BATCH3: [u64; 64] = [
    0x0, 0x1, 0x0, 0x1, 0x8, 0x9, 0x8, 0x9, 0x0, 0x1, 0x0, 0x1, 0x8, 0x9, 0x8, 0x9, 0x40, 0x41,
    0x40, 0x41, 0x48, 0x49, 0x48, 0x49, 0x40, 0x41, 0x40, 0x41, 0x48, 0x49, 0x48, 0x49, 0x0, 0x1,
    0x0, 0x1, 0x8, 0x9, 0x8, 0x9, 0x0, 0x1, 0x0, 0x1, 0x8, 0x9, 0x8, 0x9, 0x40, 0x41, 0x40, 0x41,
    0x48, 0x49, 0x48, 0x49, 0x40, 0x41, 0x40, 0x41, 0x48, 0x49, 0x48, 0x49,
];

pub const XOR_VALUE_BATCH4: [u64; 81] = [
    0x0, 0x1, 0x0, 0x8, 0x9, 0x8, 0x0, 0x1, 0x0, 0x40, 0x41, 0x40, 0x48, 0x49, 0x48, 0x40, 0x41,
    0x40, 0x0, 0x1, 0x0, 0x8, 0x9, 0x8, 0x0, 0x1, 0x0, 0x200, 0x201, 0x200, 0x208, 0x209, 0x208,
    0x200, 0x201, 0x200, 0x240, 0x241, 0x240, 0x248, 0x249, 0x248, 0x240, 0x241, 0x240, 0x200,
    0x201, 0x200, 0x208, 0x209, 0x208, 0x200, 0x201, 0x200, 0x0, 0x1, 0x0, 0x8, 0x9, 0x8, 0x0, 0x1,
    0x0, 0x40, 0x41, 0x40, 0x48, 0x49, 0x48, 0x40, 0x41, 0x40, 0x0, 0x1, 0x0, 0x8, 0x9, 0x8, 0x0,
    0x1, 0x0,
];

pub const CHI_VALUE: [u64; 125] = [
    0x0, 0x1, 0x1, 0x0, 0x0, 0x8, 0x9, 0x9, 0x8, 0x8, 0x8, 0x9, 0x9, 0x8, 0x8, 0x0, 0x1, 0x1, 0x0,
    0x0, 0x0, 0x1, 0x1, 0x0, 0x0, 0x40, 0x41, 0x41, 0x40, 0x40, 0x48, 0x49, 0x49, 0x48, 0x48, 0x48,
    0x49, 0x49, 0x48, 0x48, 0x40, 0x41, 0x41, 0x40, 0x40, 0x40, 0x41, 0x41, 0x40, 0x40, 0x40, 0x41,
    0x41, 0x40, 0x40, 0x48, 0x49, 0x49, 0x48, 0x48, 0x48, 0x49, 0x49, 0x48, 0x48, 0x40, 0x41, 0x41,
    0x40, 0x40, 0x40, 0x41, 0x41, 0x40, 0x40, 0x0, 0x1, 0x1, 0x0, 0x0, 0x8, 0x9, 0x9, 0x8, 0x8,
    0x8, 0x9, 0x9, 0x8, 0x8, 0x0, 0x1, 0x1, 0x0, 0x0, 0x0, 0x1, 0x1, 0x0, 0x0, 0x0, 0x1, 0x1, 0x0,
    0x0, 0x8, 0x9, 0x9, 0x8, 0x8, 0x8, 0x9, 0x9, 0x8, 0x8, 0x0, 0x1, 0x1, 0x0, 0x0, 0x0, 0x1, 0x1,
    0x0, 0x0,
];

/// Pack bits in the range [0,BIT_SIZE[ into a sparse keccak word
fn pack<F: PrimeField>(bits: &[u8]) -> F {
    pack_with_base(bits, BIT_SIZE)
}

/// Pack bits in the range [0,BIT_SIZE[ into a sparse keccak word with the
/// specified bit base
fn pack_with_base<F: PrimeField>(bits: &[u8], base: usize) -> F {
    // \sum 8^i * bit_i
    let base = F::from(base as u64);
    bits.iter()
        .rev()
        .fold(F::ZERO, |acc, &bit| acc * base + F::from(bit as u64))
}

fn pack_u64<F: PrimeField>(value: u64) -> F {
    pack(
        &((0..NUM_BITS_PER_WORD)
            .map(|i| ((value >> i) & 1) as u8)
            .collect::<Vec<_>>()),
    )
}

/// Calculates a ^ b with a and b field elements
fn field_xor<F: PrimeField<Repr = [u8; 32]>>(a: F, b: F) -> F {
    let mut bytes = [0u8; 32];
    for (idx, (a, b)) in a
        .to_repr()
        .as_ref()
        .iter()
        .zip(b.to_repr().as_ref().iter())
        .enumerate()
    {
        bytes[idx] = *a ^ *b;
    }
    F::from_repr(bytes).unwrap()
}

fn convert_bytes_to_bits(bytes: Vec<u8>) -> Vec<u8> {
    bytes
        .iter()
        .map(|&byte| {
            let mut byte = byte;
            (0..8)
                .map(|_| {
                    let b = byte % 2;
                    byte /= 2;
                    b
                })
                .collect()
        })
        .collect::<Vec<Vec<u8>>>()
        .concat()
}

fn convert_field_to_vec_bits<F: PrimeField>(value: F) -> Vec<u8> {
    let mut v_vec = Vec::new();
    let mut left = 0;
    for (idx, &v1) in value.to_repr().as_ref().iter().enumerate() {
        if idx % 3 == 0 {
            v_vec.push(v1 % 8);
            v_vec.push((v1 / 8) % 8);
            left = v1 / 64;
        } else if idx % 3 == 1 {
            v_vec.push((v1 % 2) * 4 + left);
            v_vec.push((v1 / 2) % 8);
            v_vec.push((v1 / 16) % 8);
            left = v1 / 128;
        } else {
            v_vec.push((v1 % 4) * 2 + left);
            v_vec.push((v1 / 4) % 8);
            v_vec.push(v1 / 32);
            left = 0;
        }
    }
    v_vec[0..64].to_vec()
}

fn convert_bits_to_f<F: PrimeField<Repr = [u8; 32]>>(value_vec: &[u8]) -> F {
    assert_eq!(value_vec.len(), NUM_BITS_PER_WORD as usize);
    let mut sum_value_arr: Vec<u8> = (0..24)
        .map(|t| {
            if t % 3 == 0 {
                value_vec[(t / 3) * 8]
                    + value_vec[(t / 3) * 8 + 1] * 8
                    + (value_vec[(t / 3) * 8 + 2] % 4) * 64
            } else if t % 3 == 1 {
                value_vec[(t / 3) * 8 + 2] / 4
                    + value_vec[(t / 3) * 8 + 3] * 2
                    + (value_vec[(t / 3) * 8 + 4]) * 16
                    + ((value_vec[(t / 3) * 8 + 5]) % 2) * 128
            } else {
                value_vec[(t / 3) * 8 + 5] / 2
                    + value_vec[(t / 3) * 8 + 6] * 4
                    + (value_vec[(t / 3) * 8 + 7]) * 32
            }
        })
        .collect();
    while sum_value_arr.len() < 32 {
        sum_value_arr.push(0);
    }
    F::from_repr(sum_value_arr.try_into().unwrap()).unwrap()
}

fn eval_keccak_f_to_bit_vec4<F: PrimeField<Repr = [u8; 32]>>(value1: F, value2: F) -> Vec<(F, F)> {
    let v1_vec = convert_field_to_vec_bits(value1);
    let v2_vec = convert_field_to_vec_bits(value2);
    assert_eq!(v1_vec.len(), NUM_BITS_PER_WORD as usize);
    assert_eq!(v2_vec.len(), NUM_BITS_PER_WORD as usize);
    (0..NUM_PER_WORD_BATCH4 as usize)
        .map(|i| {
            (
                F::from_u128(
                    v1_vec[4 * i] as u128
                        + v1_vec[4 * i + 1] as u128 * 8
                        + v1_vec[4 * i + 2] as u128 * 64
                        + v1_vec[4 * i + 3] as u128 * 512,
                ),
                F::from_u128(
                    v2_vec[4 * i] as u128
                        + v2_vec[4 * i + 1] as u128 * 8
                        + v2_vec[4 * i + 2] as u128 * 64
                        + v2_vec[4 * i + 3] as u128 * 512,
                ),
            )
        })
        .collect()
}

fn keccak_xor_table_batch2<F: PrimeField + Eq + Hash>(
    ctx: &mut CircuitContext<F>,
    lens: usize,
) -> LookupTable {
    use chiquito::frontend::dsl::cb::*;

    let lookup_xor_row: Queriable<F> = ctx.fixed("xor row(batch 2)");
    let lookup_xor_c: Queriable<F> = ctx.fixed("xor value(batch 2)");

    let constants_value = XOR_VALUE_BATCH2;
    assert_eq!(lens, constants_value.len());
    ctx.pragma_num_steps(lens);

    ctx.fixed_gen(move |ctx| {
        for (i, &value) in constants_value.iter().enumerate().take(lens) {
            ctx.assign(i, lookup_xor_row, F::from(((i / 6) * 8 + i % 6) as u64));
            ctx.assign(i, lookup_xor_c, F::from(value));
        }
    });

    ctx.new_table(table().add(lookup_xor_row).add(lookup_xor_c))
}

fn keccak_xor_table_batch3<F: PrimeField + Eq + Hash>(
    ctx: &mut CircuitContext<F>,
    lens: usize,
) -> LookupTable {
    use chiquito::frontend::dsl::cb::*;

    let lookup_xor_row: Queriable<F> = ctx.fixed("xor row(batch 3)");
    let lookup_xor_c: Queriable<F> = ctx.fixed("xor value(batch 3)");

    let constants_value = XOR_VALUE_BATCH3;
    assert_eq!(lens, constants_value.len());
    ctx.pragma_num_steps(lens);
    ctx.fixed_gen(move |ctx| {
        for (i, &value) in constants_value.iter().enumerate().take(lens) {
            ctx.assign(
                i,
                lookup_xor_row,
                F::from(((i / 16) * 64 + (i % 16) / 4 * 8 + i % 4) as u64),
            );
            ctx.assign(i, lookup_xor_c, F::from(value));
        }
    });

    ctx.new_table(table().add(lookup_xor_row).add(lookup_xor_c))
}

fn keccak_xor_table_batch4<F: PrimeField + Eq + Hash>(
    ctx: &mut CircuitContext<F>,
    lens: usize,
) -> LookupTable {
    use chiquito::frontend::dsl::cb::*;

    let lookup_xor_row: Queriable<F> = ctx.fixed("xor row(batch 4)");
    let lookup_xor_c: Queriable<F> = ctx.fixed("xor value(batch 4)");

    let constants_value = XOR_VALUE_BATCH4;
    assert_eq!(lens, constants_value.len());
    ctx.pragma_num_steps(lens);
    ctx.fixed_gen(move |ctx| {
        for (i, &value) in constants_value.iter().enumerate().take(lens) {
            ctx.assign(
                i,
                lookup_xor_row,
                F::from((i / 27 * 512 + (i % 27) / 9 * 64 + (i % 9) / 3 * 8 + i % 3) as u64),
            );
            ctx.assign(i, lookup_xor_c, F::from(value));
        }
    });

    ctx.new_table(table().add(lookup_xor_row).add(lookup_xor_c))
}

fn keccak_chi_table<F: PrimeField + Eq + Hash>(
    ctx: &mut CircuitContext<F>,
    lens: usize,
) -> LookupTable {
    use chiquito::frontend::dsl::cb::*;

    let lookup_chi_row: Queriable<F> = ctx.fixed("chi row");
    let lookup_chi_c: Queriable<F> = ctx.fixed("chi value");

    let constants_value = CHI_VALUE;
    assert_eq!(lens, constants_value.len());
    ctx.pragma_num_steps(lens);
    ctx.fixed_gen(move |ctx| {
        for (i, &value) in constants_value.iter().enumerate().take(lens) {
            ctx.assign(
                i,
                lookup_chi_row,
                F::from(((i / 25) * 64 + (i % 25) / 5 * 8 + i % 5) as u64),
            );
            ctx.assign(i, lookup_chi_c, F::from(value));
        }
    });

    ctx.new_table(table().add(lookup_chi_row).add(lookup_chi_c))
}

fn keccak_pack_table<F: PrimeField + Eq + Hash>(
    ctx: &mut CircuitContext<F>,
    _: usize,
) -> LookupTable {
    use chiquito::frontend::dsl::cb::*;

    let lookup_pack_row: Queriable<F> = ctx.fixed("pack row");
    let lookup_pack_c: Queriable<F> = ctx.fixed("pack value");
    ctx.pragma_num_steps((SQUEEZE_SPLIT_NUM * SQUEEZE_SPLIT_NUM) as usize);
    ctx.fixed_gen(move |ctx| {
        for i in 0..SQUEEZE_SPLIT_NUM as usize {
            let index = (i / 8) * 512 + (i % 8) / 4 * 64 + (i % 4) / 2 * 8 + i % 2;
            for j in 0..SQUEEZE_SPLIT_NUM as usize {
                let index_j = (j / 8) * 512 + (j % 8) / 4 * 64 + (j % 4) / 2 * 8 + j % 2;
                ctx.assign(
                    i * SQUEEZE_SPLIT_NUM as usize + j,
                    lookup_pack_row,
                    F::from((index * 4096 + index_j) as u64),
                );
                ctx.assign(
                    i * SQUEEZE_SPLIT_NUM as usize + j,
                    lookup_pack_c,
                    F::from((i * 16 + j) as u64),
                );
            }
        }
    });
    ctx.new_table(table().add(lookup_pack_row).add(lookup_pack_c))
}

fn keccak_round_constants_table<F: PrimeField + Eq + Hash>(
    ctx: &mut CircuitContext<F>,
    lens: usize,
) -> LookupTable {
    use chiquito::frontend::dsl::cb::*;

    let lookup_constant_row: Queriable<F> = ctx.fixed("constant row");
    let lookup_constant_c: Queriable<F> = ctx.fixed("constant value");

    let constants_value = ROUND_CST;
    ctx.pragma_num_steps(lens);
    ctx.fixed_gen(move |ctx| {
        for (i, &value) in constants_value.iter().enumerate().take(lens) {
            ctx.assign(i, lookup_constant_row, F::from(i as u64));
            ctx.assign(i, lookup_constant_c, pack_u64::<F>(value));
        }
    });
    ctx.new_table(table().add(lookup_constant_row).add(lookup_constant_c))
}

struct PreValues<F> {
    s_vec: Vec<F>,
    absorb_rows: Vec<F>,
    round_value: F,
    absorb_split_vec: Vec<Vec<F>>,
    absorb_split_input_vec: Vec<Vec<F>>,
    split_values: Vec<Vec<(F, F)>>,
    is_padding_vec: Vec<Vec<F>>,
    input_len: F,
    data_rlc_vec: Vec<Vec<F>>,
    data_rlc: F,
    input_acc: F,
    padded: F,
}

#[derive(Clone)]
struct SqueezeValues<F> {
    s_new_vec: Vec<F>,
    squeeze_split_vec: Vec<Vec<F>>,
    squeeze_split_output_vec: Vec<Vec<F>>,
    hash_rlc: F,
}

#[derive(Clone)]
struct OneRoundValues<F> {
    round: F,
    next_round: F,
    round_cst: F,
    input_len: F,
    input_acc: F,

    s_vec: Vec<F>,
    s_new_vec: Vec<F>,

    theta_split_vec: Vec<Vec<F>>,
    theta_split_xor_vec: Vec<Vec<F>>,
    theta_sum_split_vec: Vec<Vec<F>>,
    theta_sum_split_xor_vec: Vec<Vec<F>>,

    rho_bit_0: Vec<F>,
    rho_bit_1: Vec<F>,

    chi_split_value_vec: Vec<Vec<F>>,

    final_sum_split_vec: Vec<F>,
    final_xor_split_vec: Vec<F>,

    svalues: SqueezeValues<F>,
    data_rlc: F,
    padded: F,
}

fn eval_keccak_f_one_round<F: PrimeField<Repr = [u8; 32]> + Eq + Hash>(
    round: u64,
    cst: u64,
    s_vec: Vec<F>,
    input_len: u64,
    data_rlc: F,
    input_acc: F,
    padded: F,
) -> OneRoundValues<F> {
    let mut s_new_vec = Vec::new();
    let mut theta_split_vec = Vec::new();
    let mut theta_split_xor_vec = Vec::new();
    let mut theta_sum_split_xor_value_vec = Vec::new();
    let mut theta_sum_split_xor_move_value_vec = Vec::new();
    let mut theta_sum_split_vec = Vec::new();
    let mut theta_sum_split_xor_vec = Vec::new();
    let mut rho_pi_s_new_vec = vec![F::ZERO; PART_SIZE_SQURE as usize];
    let mut rho_bit_0 = vec![F::ZERO; 15];
    let mut rho_bit_1 = vec![F::ZERO; 15];
    let mut chi_sum_value_vec = Vec::new();
    let mut chi_sum_split_value_vec = Vec::new();
    let mut chi_split_value_vec = Vec::new();
    let mut final_sum_split_vec = Vec::new();
    let mut final_xor_split_vec = Vec::new();

    let mut t_vec = vec![0; PART_SIZE_SQURE as usize];
    {
        let mut i: usize = 1;
        let mut j: usize = 0;
        for t in 0..PART_SIZE_SQURE as usize {
            if t == 0 {
                i = 0;
                j = 0
            } else if t == 1 {
                i = 1;
                j = 0;
            } else {
                let m = j;
                j = (2 * i + 3 * j) % PART_SIZE as usize;
                i = m;
            }
            t_vec[i * PART_SIZE as usize + j] = t;
        }
    }

    for i in 0..PART_SIZE as usize {
        let sum = s_vec[i * PART_SIZE as usize]
            + s_vec[i * PART_SIZE as usize + 1]
            + s_vec[i * PART_SIZE as usize + 2]
            + s_vec[i * PART_SIZE as usize + 3]
            + s_vec[i * PART_SIZE as usize + 4];
        let sum_bits = convert_field_to_vec_bits(sum);

        let xor: F = field_xor(
            field_xor(
                field_xor(
                    field_xor(
                        s_vec[i * PART_SIZE as usize],
                        s_vec[i * PART_SIZE as usize + 1],
                    ),
                    s_vec[i * PART_SIZE as usize + 2],
                ),
                s_vec[i * PART_SIZE as usize + 3],
            ),
            s_vec[i * PART_SIZE as usize + 4],
        );
        let xor_bits = convert_field_to_vec_bits(xor);
        let mut xor_bits_move = xor_bits.clone();
        xor_bits_move.rotate_right(1);
        let xor_rot: F = convert_bits_to_f(&xor_bits_move);

        let mut sum_split = Vec::new();
        let mut sum_split_xor = Vec::new();
        for k in 0..sum_bits.len() / 2 {
            if k == sum_bits.len() / 2 - 1 {
                sum_split.push(F::from_u128(sum_bits[2 * k] as u128));
                sum_split.push(F::from_u128(sum_bits[2 * k + 1] as u128));
                sum_split_xor.push(F::from_u128(xor_bits[2 * k] as u128));
                sum_split_xor.push(F::from_u128(xor_bits[2 * k + 1] as u128));
            } else {
                sum_split.push(
                    F::from_u128(sum_bits[2 * k] as u128)
                        + F::from_u128(sum_bits[2 * k + 1] as u128) * F::from_u128(8),
                );
                sum_split_xor.push(
                    F::from_u128(xor_bits[2 * k] as u128)
                        + F::from_u128(xor_bits[2 * k + 1] as u128) * F::from_u128(8),
                );
            }
        }

        theta_split_vec.push(sum_split);
        theta_split_xor_vec.push(sum_split_xor);
        theta_sum_split_xor_value_vec.push(xor);
        theta_sum_split_xor_move_value_vec.push(xor_rot);
    }

    let mut rho_index = 0;
    for i in 0..PART_SIZE as usize {
        let xor = theta_sum_split_xor_value_vec[(i + PART_SIZE as usize - 1) % PART_SIZE as usize];
        let xor_rot = theta_sum_split_xor_move_value_vec[(i + 1) % PART_SIZE as usize];
        for j in 0..PART_SIZE as usize {
            let v = ((t_vec[i * PART_SIZE as usize + j] + 1) * t_vec[i * PART_SIZE as usize + j]
                / 2)
                % NUM_BITS_PER_WORD as usize;
            let st = s_vec[i * PART_SIZE as usize + j] + xor + xor_rot;
            let st_xor = field_xor(field_xor(s_vec[i * PART_SIZE as usize + j], xor), xor_rot);
            let mut st_split = Vec::new();
            let mut st_split_xor = Vec::new();
            let mut st_bit_vec = convert_field_to_vec_bits(st);
            let mut st_bit_xor_vec = convert_field_to_vec_bits(st_xor);

            // rho
            // a[x][y][z] = a[x][y][z-(t+1)(t+2)/2]
            if v % 3 == 1 {
                rho_bit_0[rho_index] =
                    F::from(st_bit_vec[1] as u64) * F::from_u128(8) + F::from(st_bit_vec[0] as u64);
                rho_bit_1[rho_index] = F::from(st_bit_vec[NUM_BITS_PER_WORD as usize - 1] as u64);
                rho_index += 1
            } else if v % 3 == 2 {
                rho_bit_0[rho_index] = F::from(st_bit_vec[0] as u64);
                rho_bit_1[rho_index] = F::from(st_bit_vec[NUM_BITS_PER_WORD as usize - 1] as u64)
                    * F::from_u128(8)
                    + F::from(st_bit_vec[NUM_BITS_PER_WORD as usize - 2] as u64);
                rho_index += 1
            }

            st_bit_vec.rotate_right(v);
            st_bit_xor_vec.rotate_right(v);

            for i in 0..st_bit_vec.len() / 3 {
                st_split.push(
                    F::from_u128(st_bit_vec[3 * i] as u128)
                        + F::from_u128(st_bit_vec[3 * i + 1] as u128) * F::from_u128(8)
                        + F::from_u128(st_bit_vec[3 * i + 2] as u128) * F::from_u128(64),
                );
                st_split_xor.push(
                    F::from_u128(st_bit_xor_vec[3 * i] as u128)
                        + F::from_u128(st_bit_xor_vec[3 * i + 1] as u128) * F::from_u128(8)
                        + F::from_u128(st_bit_xor_vec[3 * i + 2] as u128) * F::from_u128(64),
                );
            }
            st_split.push(F::from_u128(
                st_bit_vec[NUM_BITS_PER_WORD as usize - 1] as u128,
            ));
            st_split_xor.push(F::from_u128(
                st_bit_xor_vec[NUM_BITS_PER_WORD as usize - 1] as u128,
            ));

            theta_sum_split_vec.push(st_split);
            theta_sum_split_xor_vec.push(st_split_xor);

            // pi
            // a[y][2x + 3y] = a[x][y]
            rho_pi_s_new_vec[j * PART_SIZE as usize + ((2 * i + 3 * j) % PART_SIZE as usize)] =
                convert_bits_to_f(&st_bit_xor_vec);
        }
    }

    // chi
    // a[x] = a[x] ^ (~a[x+1] & a[x+2])
    for i in 0..PART_SIZE as usize {
        for j in 0..PART_SIZE as usize {
            let a_vec = convert_field_to_vec_bits(rho_pi_s_new_vec[i * PART_SIZE as usize + j]);
            let b_vec =
                convert_field_to_vec_bits(rho_pi_s_new_vec[((i + 1) % 5) * PART_SIZE as usize + j]);
            let c_vec =
                convert_field_to_vec_bits(rho_pi_s_new_vec[((i + 2) % 5) * PART_SIZE as usize + j]);
            let sum_vec: Vec<u8> = a_vec
                .iter()
                .zip(b_vec.iter().zip(c_vec.iter()))
                .map(|(&a, (&b, &c))| 3 + b - 2 * a - c)
                .collect();
            let sum: F = convert_bits_to_f(&sum_vec);

            let split_chi_value: Vec<u8> = sum_vec
                .iter()
                .map(|&v| if v == 1 || v == 2 { 1 } else { 0 })
                .collect();
            let sum_chi = convert_bits_to_f(&split_chi_value);

            let sum_split_vec: Vec<F> = (0..NUM_PER_WORD_BATCH3 as usize)
                .map(|i| {
                    if i == NUM_PER_WORD_BATCH3 as usize - 1 {
                        F::from_u128(sum_vec[3 * i] as u128)
                    } else {
                        F::from_u128(
                            sum_vec[3 * i] as u128
                                + sum_vec[3 * i + 1] as u128 * 8
                                + sum_vec[3 * i + 2] as u128 * 64,
                        )
                    }
                })
                .collect();
            let chi_split_vec: Vec<F> = (0..NUM_PER_WORD_BATCH3 as usize)
                .map(|i| {
                    if i == NUM_PER_WORD_BATCH3 as usize - 1 {
                        F::from_u128(split_chi_value[3 * i] as u128)
                    } else {
                        F::from_u128(
                            split_chi_value[3 * i] as u128
                                + split_chi_value[3 * i + 1] as u128 * 8
                                + split_chi_value[3 * i + 2] as u128 * 64,
                        )
                    }
                })
                .collect();

            chi_sum_value_vec.push(sum);
            s_new_vec.push(sum_chi);
            chi_sum_split_value_vec.push(sum_split_vec);
            chi_split_value_vec.push(chi_split_vec);
        }
    }

    let s_iota_vec = convert_field_to_vec_bits(s_new_vec[0]);
    let cst_vec = convert_field_to_vec_bits(pack_u64::<F>(cst));
    let split_xor_vec: Vec<u8> = s_iota_vec
        .iter()
        .zip(cst_vec.iter())
        .map(|(v1, v2)| v1 ^ v2)
        .collect();
    let xor_rows: Vec<(F, F)> = s_iota_vec
        .iter()
        .zip(cst_vec.iter())
        .map(|(v1, v2)| {
            (
                F::from_u128((v1 + v2) as u128),
                F::from_u128((v1 ^ v2) as u128),
            )
        })
        .collect();

    for i in 0..NUM_PER_WORD_BATCH4 as usize {
        final_sum_split_vec.push(
            xor_rows[4 * i].0
                + xor_rows[4 * i + 1].0 * F::from_u128(8)
                + xor_rows[4 * i + 2].0 * F::from_u128(64)
                + xor_rows[4 * i + 3].0 * F::from_u128(512),
        );
        final_xor_split_vec.push(
            xor_rows[4 * i].1
                + xor_rows[4 * i + 1].1 * F::from_u128(8)
                + xor_rows[4 * i + 2].1 * F::from_u128(64)
                + xor_rows[4 * i + 3].1 * F::from_u128(512),
        );
    }

    s_new_vec[0] = convert_bits_to_f(&split_xor_vec);

    let svalues = SqueezeValues {
        s_new_vec: Vec::new(),
        squeeze_split_vec: Vec::new(),
        squeeze_split_output_vec: Vec::new(),
        hash_rlc: F::ZERO,
    };

    let next_round = if round < NUM_ROUNDS - 1 { round + 1 } else { 0 };

    OneRoundValues {
        round: F::from(round),
        round_cst: pack_u64::<F>(cst),
        input_len: F::from(input_len),
        next_round: F::from(next_round),

        s_vec,
        s_new_vec,

        theta_split_vec,
        theta_split_xor_vec,
        theta_sum_split_vec,
        theta_sum_split_xor_vec,

        rho_bit_0,
        rho_bit_1,

        chi_split_value_vec,

        final_sum_split_vec,
        final_xor_split_vec,

        svalues,
        data_rlc,
        input_acc,
        padded,
    }
}

fn keccak_circuit<F: PrimeField<Repr = [u8; 32]> + Eq + Hash>(
    ctx: &mut CircuitContext<F, DSLTraceGenerator<F, KeccakCircuit>>,
    param: CircuitParams,
) {
    use chiquito::frontend::dsl::cb::*;

    let s_vec: Vec<Queriable<F>> = (0..PART_SIZE_SQURE)
        .map(|i| ctx.forward(&format!("s[{}][{}]", i / PART_SIZE, i % PART_SIZE)))
        .collect();

    let round = ctx.forward("round");
    let data_rlc = ctx.forward("data_rlc");

    let input_len = ctx.forward("input_len");
    let input_acc = ctx.forward("input_acc");

    let padded = ctx.forward("padded");

    let keccak_first_step = ctx.step_type_def("keccak first step", |ctx| {
        let s_vec = s_vec.clone();
        let setup_s_vec = s_vec.clone();

        let absorb_vec: Vec<Queriable<F>> = (0..NUM_WORDS_TO_ABSORB)
            .map(|i| ctx.internal(&format!("absorb_{}", i)))
            .collect();
        let setup_absorb_vec = absorb_vec.clone();

        let absorb_split_vec: Vec<Vec<Queriable<F>>> = (0..NUM_WORDS_TO_ABSORB)
            .map(|i| {
                (0..8)
                    .map(|j| ctx.internal(&format!("absorb_split_{}_{}", i, j)))
                    .collect()
            })
            .collect();
        let setup_absorb_split_vec = absorb_split_vec.clone();

        let absorb_split_input_vec: Vec<Vec<Queriable<F>>> = (0..NUM_WORDS_TO_ABSORB)
            .map(|i| {
                (0..8)
                    .map(|j| ctx.internal(&format!("absorb_split_{}_{}", i, j)))
                    .collect()
            })
            .collect();
        let setup_absorb_split_input_vec = absorb_split_input_vec.clone();

        let is_padding_vec: Vec<Vec<Queriable<F>>> = (0..NUM_WORDS_TO_ABSORB)
            .map(|i| {
                (0..8)
                    .map(|j| ctx.internal(&format!("is_padding_{}_{}", i, j)))
                    .collect()
            })
            .collect();
        let setup_is_padding_vec = is_padding_vec.clone();

        let data_rlc_vec: Vec<Vec<Queriable<F>>> = (0..NUM_WORDS_TO_ABSORB)
            .map(|i| {
                (0..8)
                    .map(|j| ctx.internal(&format!("is_padding_{}_{}", i, j)))
                    .collect()
            })
            .collect();
        let setup_data_rlc_vec = data_rlc_vec.clone();

        ctx.setup(move |ctx| {
            for i in 0..PART_SIZE as usize {
                for j in 0..PART_SIZE as usize {
                    ctx.constr(eq(setup_s_vec[i * PART_SIZE as usize + j], 0));
                    if j * PART_SIZE as usize + i < NUM_WORDS_TO_ABSORB as usize {
                        // xor
                        // 000 xor 000/001 -> 000 + 000/001
                        ctx.transition(eq(
                            setup_s_vec[i * PART_SIZE as usize + j]
                                + setup_absorb_vec[j * PART_SIZE as usize + i],
                            setup_s_vec[i * PART_SIZE as usize + j].next(),
                        ));

                        let mut tmp_absorb_split_sum_vec = setup_absorb_split_vec
                            [j * PART_SIZE as usize + i][SQUEEZE_SPLIT_NUM as usize / 2 - 1]
                            * 1;
                        for k in 1..SQUEEZE_SPLIT_NUM as usize / 2 {
                            tmp_absorb_split_sum_vec = tmp_absorb_split_sum_vec * 4096 * 4096
                                + setup_absorb_split_vec[j * PART_SIZE as usize + i]
                                    [SQUEEZE_SPLIT_NUM as usize / 2 - k - 1];
                        }
                        ctx.constr(eq(
                            setup_absorb_vec[j * PART_SIZE as usize + i],
                            tmp_absorb_split_sum_vec,
                        ));

                        for k in 0..SQUEEZE_SPLIT_NUM as usize / 2 {
                            ctx.add_lookup(
                                param
                                    .pack_table
                                    .apply(setup_absorb_split_vec[j * PART_SIZE as usize + i][k])
                                    .apply(
                                        setup_absorb_split_input_vec[j * PART_SIZE as usize + i][k],
                                    ),
                            );
                            ctx.constr(eq(
                                (setup_is_padding_vec[j * PART_SIZE as usize + i][k] - 1)
                                    * setup_is_padding_vec[j * PART_SIZE as usize + i][k],
                                0,
                            ));
                        }
                    } else {
                        ctx.transition(eq(
                            setup_s_vec[i * PART_SIZE as usize + j],
                            setup_s_vec[i * PART_SIZE as usize + j].next(),
                        ));
                    }
                }
            }
            ctx.constr(eq(data_rlc, 0));
            ctx.transition(eq(
                setup_data_rlc_vec[NUM_WORDS_TO_ABSORB as usize - 1]
                    [SQUEEZE_SPLIT_NUM as usize / 2 - 1],
                data_rlc.next(),
            ));
            let mut acc_value = 0.expr() * 1;
            for i in 0..NUM_WORDS_TO_ABSORB as usize {
                if i == 0 {
                    // data_rlc_vec[0][0] = 0 * 256 + absorb_split_input_vec[0][0];
                    ctx.constr(eq(
                        setup_data_rlc_vec[i][0],
                        (data_rlc * 256 + setup_absorb_split_input_vec[i][0])
                            * (1.expr() - setup_is_padding_vec[i][0])
                            + data_rlc * setup_is_padding_vec[i][0],
                    ));
                } else {
                    // data_rlc_vec[0][0] = 0 * 256 + absorb_split_input_vec[0][0];
                    ctx.constr(eq(
                        setup_data_rlc_vec[i][0],
                        (setup_data_rlc_vec[i - 1][SQUEEZE_SPLIT_NUM as usize / 2 - 1] * 256
                            + setup_absorb_split_input_vec[i][0])
                            * (setup_is_padding_vec[i][0] - 1).neg()
                            + setup_data_rlc_vec[i - 1][SQUEEZE_SPLIT_NUM as usize / 2 - 1]
                                * setup_is_padding_vec[i][0],
                    ));
                }

                for k in 1..SQUEEZE_SPLIT_NUM as usize / 2 {
                    ctx.constr(eq(
                        setup_data_rlc_vec[i][k],
                        (setup_data_rlc_vec[i][k - 1] * 256 + setup_absorb_split_input_vec[i][k])
                            * (setup_is_padding_vec[i][k] - 1).neg()
                            + setup_data_rlc_vec[i][k - 1] * setup_is_padding_vec[i][k],
                    ));
                }
                acc_value = acc_value + (1.expr() - setup_is_padding_vec[i][0]);
                if i == 0 {
                    ctx.constr(eq(setup_is_padding_vec[i][0], 0));
                } else {
                    ctx.constr(eq(
                        (setup_is_padding_vec[i][0] - setup_is_padding_vec[i - 1][7])
                            * ((setup_is_padding_vec[i][0] - setup_is_padding_vec[i - 1][7]) - 1),
                        0,
                    ));
                    ctx.constr(eq(
                        (setup_is_padding_vec[i][0] - setup_is_padding_vec[i - 1][7])
                            * (setup_absorb_split_vec[i][0] - 1),
                        0,
                    ));
                }
                for k in 1..8 {
                    ctx.constr(eq(
                        (setup_is_padding_vec[i][k] - setup_is_padding_vec[i][k - 1])
                            * ((setup_is_padding_vec[i][k] - setup_is_padding_vec[i][k - 1]) - 1),
                        0,
                    ));
                    ctx.constr(eq(
                        (setup_is_padding_vec[i][k] - setup_is_padding_vec[i][k - 1])
                            * (setup_absorb_split_vec[i][k] - 1),
                        0,
                    ));
                    // the last one
                    if k == 7 && i == NUM_WORDS_TO_ABSORB as usize - 1 {
                        // the padding length is equal than 1 byte
                        ctx.constr(eq(
                            (setup_is_padding_vec[i][k] - setup_is_padding_vec[i][k - 1])
                                * (setup_absorb_split_vec[i][k] - 2097153),
                            0,
                        ));
                        // the padding length is bigger than 1 byte
                        ctx.constr(eq(
                            setup_is_padding_vec[i][k - 1]
                                * (setup_absorb_split_vec[i][k] - 2097152),
                            0,
                        ));
                    } else {
                        ctx.constr(eq(
                            (setup_is_padding_vec[i][k] - setup_is_padding_vec[i][k - 1])
                                * (setup_absorb_split_vec[i][k] - 1),
                            0,
                        ));
                        // the first padding byte = 1, other = 0
                        ctx.constr(eq(
                            setup_is_padding_vec[i][k]
                                * (setup_is_padding_vec[i][k]
                                    - setup_is_padding_vec[i][k - 1]
                                    - setup_absorb_split_vec[i][k]),
                            0,
                        ));
                    }

                    acc_value = acc_value + (1.expr() - setup_is_padding_vec[i][k]);
                }
            }
            ctx.constr(eq(
                (input_len - input_acc - acc_value.clone())
                    * setup_is_padding_vec[NUM_WORDS_TO_ABSORB as usize - 1][7],
                0,
            ));
            ctx.transition(eq(input_acc + acc_value, input_acc.next()));

            ctx.constr(eq(round, 0));
            ctx.transition(eq(round, round.next()));
            ctx.transition(eq(input_len, input_len.next()));
            ctx.constr(eq(padded, 0));
            ctx.transition(eq(
                setup_is_padding_vec[NUM_WORDS_TO_ABSORB as usize - 1][7],
                padded.next(),
            ));
        });

        ctx.wg::<PreValues<F>, _>(move |ctx, values| {
            for (q, v) in absorb_vec.iter().zip(values.absorb_rows.iter()) {
                ctx.assign(*q, *v)
            }

            for i in 0..PART_SIZE as usize {
                for j in 0..PART_SIZE as usize {
                    ctx.assign(s_vec[i * PART_SIZE as usize + j], F::ZERO);
                }
            }
            for (q_vec, v_vec) in absorb_split_vec.iter().zip(values.absorb_split_vec.iter()) {
                for (q, v) in q_vec.iter().zip(v_vec.iter()) {
                    ctx.assign(*q, *v)
                }
            }
            for (q_vec, v_vec) in absorb_split_input_vec
                .iter()
                .zip(values.absorb_split_input_vec.iter())
            {
                for (q, v) in q_vec.iter().zip(v_vec.iter()) {
                    ctx.assign(*q, *v)
                }
            }

            for (q_vec, v_vec) in is_padding_vec.iter().zip(values.is_padding_vec.iter()) {
                for (q, v) in q_vec.iter().zip(v_vec.iter()) {
                    ctx.assign(*q, *v)
                }
            }

            for (q_vec, v_vec) in data_rlc_vec.iter().zip(values.data_rlc_vec.iter()) {
                for (q, v) in q_vec.iter().zip(v_vec.iter()) {
                    ctx.assign(*q, *v)
                }
            }
            ctx.assign(round, values.round_value);
            ctx.assign(input_len, values.input_len);
            ctx.assign(data_rlc, values.data_rlc);
            ctx.assign(input_acc, values.input_acc);
            ctx.assign(padded, values.padded);
        })
    });

    let keccak_pre_step = ctx.step_type_def("keccak pre step", |ctx| {
        let s_vec = s_vec.clone();
        let setup_s_vec = s_vec.clone();

        let absorb_vec: Vec<Queriable<F>> = (0..NUM_WORDS_TO_ABSORB)
            .map(|i| ctx.internal(&format!("absorb_{}", i)))
            .collect();
        let setup_absorb_vec = absorb_vec.clone();

        let absorb_split_vec: Vec<Vec<Queriable<F>>> = (0..NUM_WORDS_TO_ABSORB)
            .map(|i| {
                (0..8)
                    .map(|j| ctx.internal(&format!("absorb_split_{}_{}", i, j)))
                    .collect()
            })
            .collect();
        let setup_absorb_split_vec = absorb_split_vec.clone();

        let absorb_split_input_vec: Vec<Vec<Queriable<F>>> = (0..NUM_WORDS_TO_ABSORB)
            .map(|i| {
                (0..8)
                    .map(|j| ctx.internal(&format!("absorb_split_{}_{}", i, j)))
                    .collect()
            })
            .collect();
        let setup_absorb_split_input_vec = absorb_split_input_vec.clone();

        let sum_split_value_vec: Vec<Queriable<F>> = (0..PART_SIZE_SQURE)
            .map(|i| ctx.internal(&format!("sum_split_value_{}", i)))
            .collect();
        let setup_sum_split_value_vec = sum_split_value_vec.clone();

        let split_vec: Vec<Vec<Queriable<F>>> = (0..NUM_WORDS_TO_ABSORB)
            .map(|i| {
                (0..NUM_PER_WORD_BATCH4)
                    .map(|j| ctx.internal(&format!("split_{}_{}", i, j)))
                    .collect()
            })
            .collect();
        let setup_split_vec = split_vec.clone();

        let split_xor_vec: Vec<Vec<Queriable<F>>> = (0..NUM_WORDS_TO_ABSORB)
            .map(|i| {
                (0..NUM_PER_WORD_BATCH4)
                    .map(|j| ctx.internal(&format!("split_xor_{}_{}", i, j)))
                    .collect()
            })
            .collect();
        let setup_split_xor_vec = split_xor_vec.clone();

        let is_padding_vec: Vec<Vec<Queriable<F>>> = (0..NUM_WORDS_TO_ABSORB)
            .map(|i| {
                (0..8)
                    .map(|j| ctx.internal(&format!("is_padding_{}_{}", i, j)))
                    .collect()
            })
            .collect();
        let setup_is_padding_vec = is_padding_vec.clone();

        let data_rlc_vec: Vec<Vec<Queriable<F>>> = (0..NUM_WORDS_TO_ABSORB)
            .map(|i| {
                (0..8)
                    .map(|j| ctx.internal(&format!("data_rlc_{}_{}", i, j)))
                    .collect()
            })
            .collect();
        let setup_data_rlc_vec = data_rlc_vec.clone();

        ctx.setup(move |ctx| {
            for i in 0..PART_SIZE as usize {
                for j in 0..PART_SIZE as usize {
                    if j * PART_SIZE as usize + i < NUM_WORDS_TO_ABSORB as usize {
                        // xor
                        ctx.constr(eq(
                            setup_s_vec[i * PART_SIZE as usize + j]
                                + setup_absorb_vec[j * PART_SIZE as usize + i],
                            setup_sum_split_value_vec[i * PART_SIZE as usize + j],
                        ));

                        let mut tmp_absorb_split_sum_vec = setup_absorb_split_vec
                            [j * PART_SIZE as usize + i][SQUEEZE_SPLIT_NUM as usize / 2 - 1]
                            * 1;
                        for k in 1..SQUEEZE_SPLIT_NUM as usize / 2 {
                            tmp_absorb_split_sum_vec = tmp_absorb_split_sum_vec * 4096 * 4096
                                + setup_absorb_split_vec[j * PART_SIZE as usize + i]
                                    [SQUEEZE_SPLIT_NUM as usize / 2 - k - 1];
                        }
                        ctx.constr(eq(
                            setup_absorb_vec[j * PART_SIZE as usize + i],
                            tmp_absorb_split_sum_vec,
                        ));
                        for k in 0..SQUEEZE_SPLIT_NUM as usize / 2 {
                            ctx.add_lookup(
                                param
                                    .pack_table
                                    .apply(setup_absorb_split_vec[j * PART_SIZE as usize + i][k])
                                    .apply(
                                        setup_absorb_split_input_vec[j * PART_SIZE as usize + i][k],
                                    ),
                            );
                        }

                        for k in 0..NUM_PER_WORD_BATCH4 as usize {
                            ctx.add_lookup(
                                param
                                    .xor_table_batch4
                                    .apply(setup_split_vec[j * PART_SIZE as usize + i][k])
                                    .apply(setup_split_xor_vec[j * PART_SIZE as usize + i][k]),
                            );
                        }
                    } else {
                        ctx.transition(eq(
                            setup_s_vec[i * PART_SIZE as usize + j],
                            setup_s_vec[i * PART_SIZE as usize + j].next(),
                        ));
                    }
                }
            }

            ctx.transition(eq(
                setup_data_rlc_vec[NUM_WORDS_TO_ABSORB as usize - 1]
                    [SQUEEZE_SPLIT_NUM as usize / 2 - 1],
                data_rlc.next(),
            ));

            let mut acc_value = 0.expr() * 1;
            for i in 0..NUM_WORDS_TO_ABSORB as usize {
                if i == 0 {
                    // data_rlc_vec[0][0] = 0 * 256 + absorb_split_input_vec[0][0];
                    ctx.constr(eq(
                        setup_data_rlc_vec[i][0],
                        (data_rlc * 256 + setup_absorb_split_input_vec[i][0])
                            * (setup_is_padding_vec[i][0] - 1).neg()
                            + data_rlc * setup_is_padding_vec[i][0],
                    ));
                } else {
                    // data_rlc_vec[0][0] = 0 * 256 + absorb_split_input_vec[0][0];
                    ctx.constr(eq(
                        setup_data_rlc_vec[i][0],
                        (setup_data_rlc_vec[i - 1][SQUEEZE_SPLIT_NUM as usize / 2 - 1] * 256
                            + setup_absorb_split_input_vec[i][0])
                            * (setup_is_padding_vec[i][0] - 1).neg()
                            + setup_data_rlc_vec[i - 1][SQUEEZE_SPLIT_NUM as usize / 2 - 1]
                                * setup_is_padding_vec[i][0],
                    ));
                }
                for k in 1..SQUEEZE_SPLIT_NUM as usize / 2 {
                    ctx.constr(eq(
                        setup_data_rlc_vec[i][k],
                        (setup_data_rlc_vec[i][k - 1] * 256 + setup_absorb_split_input_vec[i][k])
                            * (setup_is_padding_vec[i][k] - 1).neg()
                            + setup_data_rlc_vec[i][k - 1] * setup_is_padding_vec[i][k],
                    ));
                }

                acc_value = acc_value + (1.expr() - setup_is_padding_vec[i][0]);
                if i == 0 {
                    ctx.constr(eq(
                        setup_is_padding_vec[i][0] * (setup_is_padding_vec[i][0] - 1),
                        0,
                    ));
                } else {
                    ctx.constr(eq(
                        (setup_is_padding_vec[i][0] - setup_is_padding_vec[i - 1][7])
                            * ((setup_is_padding_vec[i][0] - setup_is_padding_vec[i - 1][7]) - 1),
                        0,
                    ));
                    ctx.constr(eq(
                        (setup_is_padding_vec[i][0] - setup_is_padding_vec[i - 1][7])
                            * (setup_absorb_split_vec[i][0] - 1),
                        0,
                    ));
                }
                for k in 1..8 {
                    ctx.constr(eq(
                        (setup_is_padding_vec[i][k] - setup_is_padding_vec[i][k - 1])
                            * ((setup_is_padding_vec[i][k] - setup_is_padding_vec[i][k - 1]) - 1),
                        0,
                    ));
                    ctx.constr(eq(
                        (setup_is_padding_vec[i][k] - setup_is_padding_vec[i][k - 1])
                            * (setup_absorb_split_vec[i][k] - 1),
                        0,
                    ));

                    if k == 7 && i == NUM_WORDS_TO_ABSORB as usize - 1 {
                        ctx.constr(eq(
                            (setup_is_padding_vec[i][k] - setup_is_padding_vec[i][k - 1])
                                * (setup_absorb_split_vec[i][k] - 2097153),
                            0,
                        ));
                        ctx.constr(eq(
                            setup_is_padding_vec[i][k - 1]
                                * (setup_absorb_split_vec[i][k] - 2097152),
                            0,
                        ));
                    } else {
                        ctx.constr(eq(
                            (setup_is_padding_vec[i][k] - setup_is_padding_vec[i][k - 1])
                                * (setup_absorb_split_vec[i][k] - 1),
                            0,
                        ));
                        ctx.constr(eq(
                            setup_is_padding_vec[i][k]
                                * (setup_is_padding_vec[i][k]
                                    - setup_is_padding_vec[i][k - 1]
                                    - setup_absorb_split_vec[i][k]),
                            0,
                        ));
                    }
                    acc_value = acc_value + (1.expr() - setup_is_padding_vec[i][k]);
                }
            }

            for s in 0..NUM_WORDS_TO_ABSORB as usize {
                let mut sum_split_vec = setup_split_vec[s][NUM_PER_WORD_BATCH4 as usize - 1] * 1;
                let mut sum_split_xor_vec =
                    setup_split_xor_vec[s][NUM_PER_WORD_BATCH4 as usize - 1] * 1;
                for (&value, &xor_value) in setup_split_vec[s]
                    .iter()
                    .rev()
                    .zip(setup_split_xor_vec[s].iter().rev())
                    .skip(1)
                {
                    sum_split_vec = sum_split_vec * 64 * 64 + value;
                    sum_split_xor_vec = sum_split_xor_vec * 64 * 64 + xor_value;
                }
                ctx.constr(eq(
                    sum_split_vec,
                    setup_sum_split_value_vec
                        [(s % PART_SIZE as usize) * PART_SIZE as usize + s / PART_SIZE as usize],
                ));
                ctx.transition(eq(
                    sum_split_xor_vec,
                    setup_s_vec
                        [(s % PART_SIZE as usize) * PART_SIZE as usize + s / PART_SIZE as usize]
                        .next(),
                ));
            }

            ctx.constr(eq(
                (input_len - input_acc - acc_value.clone())
                    * setup_is_padding_vec[NUM_WORDS_TO_ABSORB as usize - 1][7],
                0,
            ));
            ctx.transition(eq(input_acc + acc_value, input_acc.next()));

            ctx.transition(eq(round, round.next()));
            ctx.transition(eq(input_len, input_len.next()));

            ctx.constr(eq(padded, 0));
            ctx.transition(eq(
                setup_is_padding_vec[NUM_WORDS_TO_ABSORB as usize - 1][7],
                padded.next(),
            ));
        });

        ctx.wg::<PreValues<F>, _>(move |ctx, values| {
            ctx.assign(round, F::ZERO);
            for (q, v) in absorb_vec.iter().zip(values.absorb_rows.iter()) {
                ctx.assign(*q, *v)
            }

            for i in 0..PART_SIZE as usize {
                for j in 0..PART_SIZE as usize {
                    ctx.assign(s_vec[i * PART_SIZE as usize + j], F::ZERO);
                }
            }
            for (q_vec, v_vec) in absorb_split_vec.iter().zip(values.absorb_split_vec.iter()) {
                for (q, v) in q_vec.iter().zip(v_vec.iter()) {
                    ctx.assign(*q, *v)
                }
            }
            for (q_vec, v_vec) in absorb_split_input_vec
                .iter()
                .zip(values.absorb_split_input_vec.iter())
            {
                for (q, v) in q_vec.iter().zip(v_vec.iter()) {
                    ctx.assign(*q, *v)
                }
            }

            for (q_vec, v_vec) in is_padding_vec.iter().zip(values.is_padding_vec.iter()) {
                for (q, v) in q_vec.iter().zip(v_vec.iter()) {
                    ctx.assign(*q, *v)
                }
            }

            for (q_vec, v_vec) in data_rlc_vec.iter().zip(values.data_rlc_vec.iter()) {
                for (q, v) in q_vec.iter().zip(v_vec.iter()) {
                    ctx.assign(*q, *v)
                }
            }

            for i in 0..PART_SIZE as usize {
                for j in 0..PART_SIZE as usize {
                    if j * PART_SIZE as usize + i < NUM_WORDS_TO_ABSORB as usize {
                        ctx.assign(
                            sum_split_value_vec[i * PART_SIZE as usize + j],
                            values.s_vec[i * PART_SIZE as usize + j]
                                + values.absorb_rows[j * PART_SIZE as usize + i],
                        );
                        ctx.assign(
                            absorb_vec[j * PART_SIZE as usize + i],
                            values.absorb_rows[j * PART_SIZE as usize + i],
                        );
                    } else {
                        ctx.assign(
                            sum_split_value_vec[i * PART_SIZE as usize + j],
                            values.s_vec[i * PART_SIZE as usize + j],
                        );
                    }
                    ctx.assign(
                        s_vec[i * PART_SIZE as usize + j],
                        values.s_vec[i * PART_SIZE as usize + j],
                    );
                }
            }

            for i in 0..NUM_WORDS_TO_ABSORB as usize {
                for j in 0..NUM_PER_WORD_BATCH4 as usize {
                    ctx.assign(split_vec[i][j], values.split_values[i][j].0);
                    ctx.assign(split_xor_vec[i][j], values.split_values[i][j].1);
                }
            }
            ctx.assign(input_len, values.input_len);
            ctx.assign(data_rlc, values.data_rlc);
            ctx.assign(input_acc, values.input_acc);
            ctx.assign(padded, values.padded);
        })
    });

    let keccak_one_round_step_vec: Vec<StepTypeWGHandler<F, OneRoundValues<F>, _>> = (0..2)
        .map(|last| {
            ctx.step_type_def("keccak one round", |ctx| {
                let s_vec = s_vec.clone();
                let setup_s_vec = s_vec.clone();

                let theta_split_vec: Vec<Vec<Queriable<F>>> = (0..PART_SIZE)
                    .map(|i| {
                        (0..NUM_PER_WORD + 1)
                            .map(|j| ctx.internal(&format!("theta_split_{}_{}", i, j)))
                            .collect()
                    })
                    .collect();
                let setup_theta_split_vec = theta_split_vec.clone();

                let theta_split_xor_vec: Vec<Vec<Queriable<F>>> = (0..PART_SIZE)
                    .map(|i| {
                        (0..NUM_PER_WORD + 1)
                            .map(|j| ctx.internal(&format!("theta_split_xor_{}_{}", i, j)))
                            .collect()
                    })
                    .collect();
                let setup_theta_split_xor_vec = theta_split_xor_vec.clone();

                let theta_sum_split_vec: Vec<Vec<Queriable<F>>> = (0..PART_SIZE_SQURE)
                    .map(|i| {
                        (0..NUM_PER_WORD_BATCH3)
                            .map(|j| ctx.internal(&format!("theta_sum_split_{}_{}", i, j)))
                            .collect()
                    })
                    .collect();
                let setup_theta_sum_split_vec = theta_sum_split_vec.clone();

                let theta_sum_split_xor_vec: Vec<Vec<Queriable<F>>> = (0..PART_SIZE_SQURE)
                    .map(|i| {
                        (0..NUM_PER_WORD_BATCH3)
                            .map(|j| ctx.internal(&format!("theta_sum_split_xor_{}_{}", i, j)))
                            .collect()
                    })
                    .collect();
                let setup_theta_sum_split_xor_vec = theta_sum_split_xor_vec.clone();

                let rho_bit_0: Vec<Queriable<F>> = (0..15)
                    .map(|i| ctx.internal(&format!("rho_bit0_{}", i)))
                    .collect();
                let setup_rho_bit_0 = rho_bit_0.clone();

                let rho_bit_1: Vec<Queriable<F>> = (0..15)
                    .map(|i| ctx.internal(&format!("rho_bit1_{}", i)))
                    .collect();
                let setup_rho_bit_1 = rho_bit_1.clone();

                let chi_split_value_vec: Vec<Vec<Queriable<F>>> = (0..PART_SIZE_SQURE)
                    .map(|i| {
                        (0..NUM_PER_WORD_BATCH3)
                            .map(|j| ctx.internal(&format!("chi_split_value_{}_{}", i, j)))
                            .collect()
                    })
                    .collect();
                let setup_chi_split_value_vec: Vec<Vec<Queriable<F>>> = chi_split_value_vec.clone();

                let final_xor_split_vec: Vec<Queriable<F>> = (0..NUM_PER_WORD_BATCH4)
                    .map(|i| ctx.internal(&format!("final_xor_split_{}", i)))
                    .collect();
                let setup_final_xor_split_vec = final_xor_split_vec.clone();

                let final_sum_split_vec: Vec<Queriable<F>> = (0..NUM_PER_WORD_BATCH4)
                    .map(|i| ctx.internal(&format!("final_sum_split_{}", i)))
                    .collect();
                let setup_final_sum_split_vec = final_sum_split_vec.clone();
                let round_cst: Queriable<F> = ctx.internal("round constant");

                let mut hash_rlc = data_rlc;
                let mut next_round = round;
                if last == 0 {
                    next_round = ctx.internal("next_round");
                } else {
                    hash_rlc = ctx.internal("hash_rlc");
                }

                let mut squeeze_split_vec: Vec<Vec<Queriable<F>>> = Vec::new();
                if last == 1 {
                    squeeze_split_vec = (0..SQUEEZE_VECTOR_NUM)
                        .map(|i| {
                            (0..SQUEEZE_SPLIT_NUM / 2)
                                .map(|j| ctx.internal(&format!("squeeze_split_vec_{}_{}", i, j)))
                                .collect()
                        })
                        .collect();
                }
                let setup_squeeze_split_vec = squeeze_split_vec.clone();

                let mut squeeze_split_output_vec: Vec<Vec<Queriable<F>>> = Vec::new();
                if last == 1 {
                    squeeze_split_output_vec = (0..SQUEEZE_VECTOR_NUM)
                        .map(|i| {
                            (0..SQUEEZE_SPLIT_NUM / 2)
                                .map(|j| {
                                    ctx.internal(&format!("squeeze_split_output_vec_{}_{}", i, j))
                                })
                                .collect()
                        })
                        .collect();
                }
                let setup_squeeze_split_output_vec = squeeze_split_output_vec.clone();

                let mut s_new_vec: Vec<Queriable<F>> = Vec::new();
                if last == 1 {
                    s_new_vec = (0..PART_SIZE_SQURE)
                        .map(|i| {
                            ctx.internal(&format!("s_new[{}][{}]", i / PART_SIZE, i % PART_SIZE))
                        })
                        .collect();
                }
                let setup_s_new_vec = s_new_vec.clone();

                ctx.setup(move |ctx| {
                    let mut t_vec = vec![0; PART_SIZE_SQURE as usize];
                    {
                        let mut i: usize = 1;
                        let mut j: usize = 0;
                        for t in 0..PART_SIZE_SQURE {
                            if t == 0 {
                                i = 0;
                                j = 0
                            } else if t == 1 {
                                i = 1;
                                j = 0;
                            } else {
                                let m = j;
                                j = (2 * i + 3 * j) % PART_SIZE as usize;
                                i = m;
                            }
                            t_vec[i * PART_SIZE as usize + j] = t;
                        }
                    }

                    // Theta
                    let mut tmp_theta_sum_split_xor_vec = Vec::new();
                    let mut tmp_theta_sum_move_split_xor_vec = Vec::new();
                    for s in 0..PART_SIZE as usize {
                        // 1. \sum_y' a[x][y'][z]
                        // 2. xor(sum)
                        let mut sum_split_vec = setup_theta_split_vec[s][NUM_PER_WORD as usize] * 8
                            + setup_theta_split_vec[s][NUM_PER_WORD as usize - 1];
                        let mut sum_split_xor_vec =
                            setup_theta_split_xor_vec[s][NUM_PER_WORD as usize] * 8
                                + setup_theta_split_xor_vec[s][NUM_PER_WORD as usize - 1];
                        let mut sum_split_xor_move_value_vec =
                            setup_theta_split_xor_vec[s][NUM_PER_WORD as usize - 1] * 1;
                        for k in 1..NUM_PER_WORD as usize {
                            sum_split_vec = sum_split_vec * 64
                                + setup_theta_split_vec[s][NUM_PER_WORD as usize - k - 1];
                            sum_split_xor_vec = sum_split_xor_vec * 64
                                + setup_theta_split_xor_vec[s][NUM_PER_WORD as usize - k - 1];
                            sum_split_xor_move_value_vec = sum_split_xor_move_value_vec * 64
                                + setup_theta_split_xor_vec[s][NUM_PER_WORD as usize - k - 1];
                        }
                        sum_split_xor_move_value_vec = sum_split_xor_move_value_vec * 8
                            + setup_theta_split_xor_vec[s][NUM_PER_WORD as usize];

                        for k in 0..NUM_PER_WORD as usize {
                            ctx.add_lookup(
                                param
                                    .xor_table
                                    .apply(setup_theta_split_vec[s][k])
                                    .apply(setup_theta_split_xor_vec[s][k]),
                            );
                        }

                        ctx.constr(eq(
                            setup_s_vec[s * PART_SIZE as usize]
                                + setup_s_vec[s * PART_SIZE as usize + 1]
                                + setup_s_vec[s * PART_SIZE as usize + 2]
                                + setup_s_vec[s * PART_SIZE as usize + 3]
                                + setup_s_vec[s * PART_SIZE as usize + 4],
                            sum_split_vec,
                        ));

                        tmp_theta_sum_split_xor_vec.push(sum_split_xor_vec);
                        tmp_theta_sum_move_split_xor_vec.push(sum_split_xor_move_value_vec);
                    }

                    let mut rho_index = 0;
                    for i in 0..PART_SIZE as usize {
                        for j in 0..PART_SIZE as usize {
                            // Theta
                            // 3. a[x][y][z] = a[x][y][z] + xor(\sum_y' a[x-1][y'][z]) + xor(\sum
                            // a[x+1][y'][z-1]) 4. a'[x][y][z'+(t+1)(t+2)/2] =
                            // xor(a[x][y][z'+(t+1)(t+2)/2]) rho
                            // a[x][y][z'] = a[x][y][z']
                            let v = ((t_vec[i * PART_SIZE as usize + j] + 1)
                                * t_vec[i * PART_SIZE as usize + j]
                                / 2)
                                % NUM_BITS_PER_WORD;

                            for k in 0..NUM_PER_WORD_BATCH3 as usize {
                                ctx.add_lookup(
                                    param
                                        .xor_table_batch3
                                        .apply(
                                            setup_theta_sum_split_vec[i * PART_SIZE as usize + j]
                                                [k],
                                        )
                                        .apply(
                                            setup_theta_sum_split_xor_vec
                                                [i * PART_SIZE as usize + j][k],
                                        ),
                                );
                            }

                            let mut tmp_theta_sum_split;
                            if v % 3 == 0 {
                                let st = (v / 3) as usize;
                                if st != 0 {
                                    tmp_theta_sum_split = setup_theta_sum_split_vec
                                        [i * PART_SIZE as usize + j][st - 1]
                                        * 1;
                                    for k in 1..st {
                                        tmp_theta_sum_split = tmp_theta_sum_split * 512
                                            + setup_theta_sum_split_vec[i * PART_SIZE as usize + j]
                                                [st - k - 1];
                                    }
                                    tmp_theta_sum_split = tmp_theta_sum_split * 8
                                        + setup_theta_sum_split_vec[i * PART_SIZE as usize + j]
                                            [NUM_PER_WORD_BATCH3 as usize - 1];
                                    for k in 1..NUM_PER_WORD_BATCH3 as usize - st {
                                        tmp_theta_sum_split = tmp_theta_sum_split * 512
                                            + setup_theta_sum_split_vec[i * PART_SIZE as usize + j]
                                                [NUM_PER_WORD_BATCH3 as usize - k - 1];
                                    }
                                } else {
                                    tmp_theta_sum_split = setup_theta_sum_split_vec
                                        [i * PART_SIZE as usize + j]
                                        [NUM_PER_WORD_BATCH3 as usize - 1]
                                        * 1;
                                    for k in 1..NUM_PER_WORD_BATCH3 as usize {
                                        tmp_theta_sum_split = tmp_theta_sum_split * 512
                                            + setup_theta_sum_split_vec[i * PART_SIZE as usize + j]
                                                [NUM_PER_WORD_BATCH3 as usize - k - 1];
                                    }
                                }
                            } else if v % 3 == 1 {
                                let st = ((v - 1) / 3) as usize;
                                tmp_theta_sum_split = setup_rho_bit_1[rho_index] * 1;
                                for k in 0..st {
                                    tmp_theta_sum_split = tmp_theta_sum_split * 512
                                        + setup_theta_sum_split_vec[i * PART_SIZE as usize + j]
                                            [st - k - 1];
                                }
                                for k in 0..NUM_PER_WORD_BATCH3 as usize - st - 1 {
                                    if k == 0 {
                                        tmp_theta_sum_split = tmp_theta_sum_split * 8
                                            + setup_theta_sum_split_vec[i * PART_SIZE as usize + j]
                                                [NUM_PER_WORD_BATCH3 as usize - 1];
                                    } else {
                                        tmp_theta_sum_split = tmp_theta_sum_split * 512
                                            + setup_theta_sum_split_vec[i * PART_SIZE as usize + j]
                                                [NUM_PER_WORD_BATCH3 as usize - k - 1];
                                    }
                                }
                                tmp_theta_sum_split =
                                    tmp_theta_sum_split * 64 + setup_rho_bit_0[rho_index];
                                ctx.constr(eq(
                                    setup_rho_bit_0[rho_index] * 8 + setup_rho_bit_1[rho_index],
                                    setup_theta_sum_split_vec[i * PART_SIZE as usize + j][st],
                                ));
                                rho_index += 1;
                            } else {
                                let st = ((v - 2) / 3) as usize;
                                tmp_theta_sum_split = setup_rho_bit_1[rho_index] * 1;
                                for k in 0..st {
                                    tmp_theta_sum_split = tmp_theta_sum_split * 512
                                        + setup_theta_sum_split_vec[i * PART_SIZE as usize + j]
                                            [st - k - 1];
                                }
                                for k in 0..NUM_PER_WORD_BATCH3 as usize - st - 1 {
                                    if k == 0 {
                                        tmp_theta_sum_split = tmp_theta_sum_split * 8
                                            + setup_theta_sum_split_vec[i * PART_SIZE as usize + j]
                                                [NUM_PER_WORD_BATCH3 as usize - 1];
                                    } else {
                                        tmp_theta_sum_split = tmp_theta_sum_split * 512
                                            + setup_theta_sum_split_vec[i * PART_SIZE as usize + j]
                                                [NUM_PER_WORD_BATCH3 as usize - k - 1];
                                    }
                                }
                                tmp_theta_sum_split =
                                    tmp_theta_sum_split * 8 + setup_rho_bit_0[rho_index];
                                ctx.constr(eq(
                                    setup_rho_bit_0[rho_index] * 64 + setup_rho_bit_1[rho_index],
                                    setup_theta_sum_split_vec[i * PART_SIZE as usize + j][st],
                                ));
                                rho_index += 1;
                            }

                            ctx.constr(eq(
                                tmp_theta_sum_split,
                                setup_s_vec[i * PART_SIZE as usize + j]
                                    + tmp_theta_sum_split_xor_vec
                                        [(i + PART_SIZE as usize - 1) % PART_SIZE as usize]
                                        .clone()
                                    + tmp_theta_sum_move_split_xor_vec
                                        [(i + 1) % PART_SIZE as usize]
                                        .clone(),
                            ));
                        }
                    }

                    let mut tmp_pi_sum_split_xor_vec = setup_theta_sum_split_xor_vec.clone();
                    for i in 0..PART_SIZE as usize {
                        for j in 0..PART_SIZE as usize {
                            tmp_pi_sum_split_xor_vec
                                [j * PART_SIZE as usize + ((2 * i + 3 * j) % PART_SIZE as usize)] =
                                setup_theta_sum_split_xor_vec[i * PART_SIZE as usize + j].clone();
                        }
                    }

                    // chi
                    // a[x] = a[x] ^ (~a[x+1] & a[x+2])
                    // chi(3 - 2a[x] + a[x+1] - a[x+2])
                    ctx.add_lookup(param.constants_table.apply(round).apply(round_cst));
                    for i in 0..PART_SIZE as usize {
                        for j in 0..PART_SIZE as usize {
                            for k in 0..NUM_PER_WORD_BATCH3 as usize {
                                ctx.add_lookup(
                                    param
                                        .chi_table
                                        .apply(
                                            tmp_pi_sum_split_xor_vec[((i + 1)
                                                % PART_SIZE as usize)
                                                * PART_SIZE as usize
                                                + j][k]
                                                - tmp_pi_sum_split_xor_vec
                                                    [i * PART_SIZE as usize + j][k]
                                                - tmp_pi_sum_split_xor_vec
                                                    [i * PART_SIZE as usize + j][k]
                                                - tmp_pi_sum_split_xor_vec[((i + 2)
                                                    % PART_SIZE as usize)
                                                    * PART_SIZE as usize
                                                    + j][k]
                                                + 219,
                                        )
                                        .apply(
                                            setup_chi_split_value_vec[i * PART_SIZE as usize + j]
                                                [k],
                                        ),
                                );
                            }

                            let mut tmp_sum_split_chi_vec = setup_chi_split_value_vec
                                [i * PART_SIZE as usize + j]
                                [NUM_PER_WORD_BATCH3 as usize - 1]
                                * 1;
                            for k in 1..NUM_PER_WORD_BATCH3 as usize {
                                tmp_sum_split_chi_vec = tmp_sum_split_chi_vec * 512
                                    + setup_chi_split_value_vec[i * PART_SIZE as usize + j]
                                        [NUM_PER_WORD_BATCH3 as usize - k - 1];
                            }

                            if i != 0 || j != 0 {
                                if last == 1 {
                                    ctx.transition(eq(
                                        tmp_sum_split_chi_vec,
                                        setup_s_new_vec[i * PART_SIZE as usize + j],
                                    ));
                                } else {
                                    ctx.transition(eq(
                                        tmp_sum_split_chi_vec,
                                        setup_s_vec[i * PART_SIZE as usize + j].next(),
                                    ));
                                }
                            } else {
                                let mut tmp_sum_s_split_vec =
                                    setup_final_sum_split_vec[NUM_PER_WORD_BATCH4 as usize - 1] * 1;
                                let mut tmp_sum_s_split_xor_vec =
                                    setup_final_xor_split_vec[NUM_PER_WORD_BATCH4 as usize - 1] * 1;
                                ctx.add_lookup(
                                    param
                                        .xor_table_batch4
                                        .apply(
                                            setup_final_sum_split_vec
                                                [NUM_PER_WORD_BATCH4 as usize - 1],
                                        )
                                        .apply(
                                            setup_final_xor_split_vec
                                                [NUM_PER_WORD_BATCH4 as usize - 1],
                                        ),
                                );
                                for (&value, &xor_value) in setup_final_sum_split_vec
                                    .iter()
                                    .zip(setup_final_xor_split_vec.iter())
                                    .rev()
                                    .skip(1)
                                {
                                    tmp_sum_s_split_vec = tmp_sum_s_split_vec * 64 * 64 + value;
                                    tmp_sum_s_split_xor_vec =
                                        tmp_sum_s_split_xor_vec * 64 * 64 + xor_value;
                                    ctx.add_lookup(
                                        param.xor_table_batch4.apply(value).apply(xor_value),
                                    );
                                }

                                ctx.constr(eq(
                                    tmp_sum_s_split_vec,
                                    tmp_sum_split_chi_vec + round_cst,
                                ));
                                if last == 1 {
                                    ctx.transition(eq(
                                        tmp_sum_s_split_xor_vec,
                                        setup_s_new_vec[i * PART_SIZE as usize + j],
                                    ));
                                } else {
                                    ctx.transition(eq(
                                        tmp_sum_s_split_xor_vec,
                                        setup_s_vec[i * PART_SIZE as usize + j].next(),
                                    ));
                                }
                            }
                        }
                    }

                    if last == 1 {
                        for i in 0..SQUEEZE_VECTOR_NUM as usize {
                            let mut tmp_squeeze_split_sum =
                                setup_squeeze_split_vec[i][SQUEEZE_SPLIT_NUM as usize / 2 - 1] * 1;
                            for j in 1..SQUEEZE_SPLIT_NUM as usize / 2 {
                                tmp_squeeze_split_sum = tmp_squeeze_split_sum * 4096 * 4096
                                    + setup_squeeze_split_vec[i]
                                        [SQUEEZE_SPLIT_NUM as usize / 2 - j - 1];
                            }
                            ctx.constr(eq(
                                tmp_squeeze_split_sum,
                                setup_s_new_vec[i * PART_SIZE as usize],
                            ));
                            for j in 0..SQUEEZE_SPLIT_NUM as usize / 2 {
                                ctx.add_lookup(
                                    param
                                        .pack_table
                                        .apply(setup_squeeze_split_vec[i][j])
                                        .apply(setup_squeeze_split_output_vec[i][j]),
                                );
                            }
                            // hash_rlc
                            let mut tmp_hash_rlc_value = setup_squeeze_split_output_vec[0][0] * 1;

                            for (i, values) in setup_squeeze_split_output_vec.iter().enumerate() {
                                for (j, &value) in values
                                    .iter()
                                    .enumerate()
                                    .take(SQUEEZE_SPLIT_NUM as usize / 2)
                                {
                                    if i != 0 || j != 0 {
                                        tmp_hash_rlc_value = tmp_hash_rlc_value * 256 + value;
                                    }
                                }
                            }
                        }
                    }

                    if last == 1 {
                        ctx.constr(eq(round + 1, NUM_ROUNDS));
                        ctx.constr(eq(input_len, input_acc));
                        ctx.constr(eq(padded, 1));
                    } else {
                        ctx.constr(eq((round + 1 - next_round) * next_round, 0));
                        // xor((round + 1 = next_round), (round + 1 = NUM_ROUNDS))
                        // (round + 1 - next_round) / NUM_ROUNDS = 0, round < 23;  1, round = 23
                        // (round + 1 - NUM_ROUNDS) / (NUM_ROUNDS - next_round) = 1,round < 23; 0,
                        // round = 23 (round + 1 - next_round) / NUM_ROUNDS
                        // + (round + 1 - NUM_ROUNDS) / (NUM_ROUNDS - next_round)
                        // - 2 * ((round + 1 - next_round) / NUM_ROUNDS) * ((round + 1 - NUM_ROUNDS)
                        //   / (NUM_ROUNDS - next_round)) = 1
                        // (round + 1 - next_round) * (NUM_ROUNDS - next_round) + (round + 1 -
                        // NUM_ROUNDS) * NUM_ROUNDS + 2 * (round + 1 -
                        // next_round) * (round + 1 - NUM_ROUNDS) = NUM_ROUNDS * (NUM_ROUNDS -
                        // next_round)
                        ctx.constr(eq(
                            (round + 1 - next_round) * (next_round - NUM_ROUNDS)
                                + (round + 1 - NUM_ROUNDS) * NUM_ROUNDS
                                - (round + 1 - next_round) * (round + 1 - NUM_ROUNDS) * 2,
                            (next_round - NUM_ROUNDS) * NUM_ROUNDS,
                        ));
                        ctx.transition(eq(next_round, round.next()));
                        ctx.transition(eq(input_len, input_len.next()));
                        ctx.transition(eq(data_rlc, data_rlc.next()));
                        ctx.transition(eq(padded, padded.next()));
                    }
                });

                ctx.wg::<OneRoundValues<F>, _>(move |ctx, values| {
                    ctx.assign(round, values.round);
                    ctx.assign(round_cst, values.round_cst);
                    if last == 0 {
                        ctx.assign(next_round, values.next_round);
                    }
                    for (q, v) in s_vec.iter().zip(values.s_vec.iter()) {
                        ctx.assign(*q, *v)
                    }
                    for (q_vec, v_vec) in theta_split_vec.iter().zip(values.theta_split_vec.iter())
                    {
                        for (q, v) in q_vec.iter().zip(v_vec.iter()) {
                            ctx.assign(*q, *v)
                        }
                    }
                    for (q_vec, v_vec) in theta_split_xor_vec
                        .iter()
                        .zip(values.theta_split_xor_vec.iter())
                    {
                        for (q, v) in q_vec.iter().zip(v_vec.iter()) {
                            ctx.assign(*q, *v)
                        }
                    }
                    for (q_vec, v_vec) in theta_sum_split_vec
                        .iter()
                        .zip(values.theta_sum_split_vec.iter())
                    {
                        for (q, v) in q_vec.iter().zip(v_vec.iter()) {
                            ctx.assign(*q, *v)
                        }
                    }
                    for (q_vec, v_vec) in theta_sum_split_xor_vec
                        .iter()
                        .zip(values.theta_sum_split_xor_vec.iter())
                    {
                        for (q, v) in q_vec.iter().zip(v_vec.iter()) {
                            ctx.assign(*q, *v)
                        }
                    }
                    for (q, v) in rho_bit_0.iter().zip(values.rho_bit_0.iter()) {
                        ctx.assign(*q, *v)
                    }
                    for (q, v) in rho_bit_1.iter().zip(values.rho_bit_1.iter()) {
                        ctx.assign(*q, *v)
                    }
                    for (q_vec, v_vec) in chi_split_value_vec
                        .iter()
                        .zip(values.chi_split_value_vec.iter())
                    {
                        for (q, v) in q_vec.iter().zip(v_vec.iter()) {
                            ctx.assign(*q, *v)
                        }
                    }
                    for (q, v) in final_sum_split_vec
                        .iter()
                        .zip(values.final_sum_split_vec.iter())
                    {
                        ctx.assign(*q, *v)
                    }
                    for (q, v) in final_xor_split_vec
                        .iter()
                        .zip(values.final_xor_split_vec.iter())
                    {
                        ctx.assign(*q, *v)
                    }
                    if last == 1 {
                        for (q, v) in s_new_vec.iter().zip(values.svalues.s_new_vec.iter()) {
                            ctx.assign(*q, *v)
                        }
                        for (q_vec, v_vec) in squeeze_split_vec
                            .iter()
                            .zip(values.svalues.squeeze_split_vec.iter())
                        {
                            for (q, v) in q_vec.iter().zip(v_vec.iter()) {
                                ctx.assign(*q, *v)
                            }
                        }
                        for (q_vec, v_vec) in squeeze_split_output_vec
                            .iter()
                            .zip(values.svalues.squeeze_split_output_vec.iter())
                        {
                            for (q, v) in q_vec.iter().zip(v_vec.iter()) {
                                ctx.assign(*q, *v)
                            }
                        }
                        ctx.assign(hash_rlc, values.svalues.hash_rlc);
                    }
                    ctx.assign(input_len, values.input_len);
                    ctx.assign(data_rlc, values.data_rlc);
                    ctx.assign(input_acc, values.input_acc);
                    ctx.assign(padded, values.padded);
                })
            })
        })
        .collect();

    ctx.pragma_first_step(&keccak_first_step); // keccak_pre_step
    ctx.pragma_last_step(&keccak_one_round_step_vec[1]); // keccak_squeeze_step
    ctx.pragma_num_steps(param.step_num);

    ctx.trace(move |ctx, params| {
        let input_num = params.bytes.len();
        let mut bits = convert_bytes_to_bits(params.bytes);
        println!("intput bits(without padding) = {:?}", bits);
        // padding
        bits.push(1);
        while (bits.len() + 1) % RATE_IN_BITS as usize != 0 {
            bits.push(0);
        }
        bits.push(1);
        println!("intput bits(with padding) = {:?}", bits);

        let mut s_new = [F::ZERO; PART_SIZE_SQURE as usize];

        // chunks
        let chunks = bits.chunks(RATE_IN_BITS as usize);
        let chunks_len = chunks.len();
        let mut data_rlc_value = F::ZERO;
        let mut input_acc = F::ZERO;
        // absorb
        for (k, chunk) in chunks.enumerate() {
            let s: Vec<F> = s_new.to_vec();
            let absorbs: Vec<F> = (0..PART_SIZE_SQURE as usize)
                .map(|idx| {
                    let i = idx % PART_SIZE as usize;
                    let j = idx / PART_SIZE as usize;
                    let mut absorb = F::ZERO;
                    if idx < NUM_WORDS_TO_ABSORB as usize {
                        absorb = pack(&chunk[idx * 64..(idx + 1) * 64]);
                        s_new[i * PART_SIZE as usize + j] =
                            field_xor(s[i * PART_SIZE as usize + j], absorb);
                    } else {
                        s_new[i * PART_SIZE as usize + j] = s[i * PART_SIZE as usize + j];
                    }
                    absorb
                })
                .collect();

            let absorb_split_vec: Vec<Vec<F>> = (0..NUM_WORDS_TO_ABSORB as usize)
                .map(|idx| {
                    let bits = chunk[idx * 64..(idx + 1) * 64].to_vec();
                    (0..SQUEEZE_SPLIT_NUM as usize / 2)
                        .map(|k| {
                            F::from(
                                bits[k * 8] as u64
                                    + bits[k * 8 + 1] as u64 * 8
                                    + bits[k * 8 + 2] as u64 * 64
                                    + bits[k * 8 + 3] as u64 * 512
                                    + bits[k * 8 + 4] as u64 * 4096
                                    + bits[k * 8 + 5] as u64 * 8 * 4096
                                    + bits[k * 8 + 6] as u64 * 64 * 4096
                                    + bits[k * 8 + 7] as u64 * 512 * 4096,
                            )
                        })
                        .collect()
                })
                .collect();

            let absorb_split_input_vec: Vec<Vec<F>> = (0..NUM_WORDS_TO_ABSORB as usize)
                .map(|idx| {
                    let bits = chunk[idx * 64..(idx + 1) * 64].to_vec();
                    (0..SQUEEZE_SPLIT_NUM as usize / 2)
                        .map(|k| {
                            F::from(
                                bits[k * 8] as u64
                                    + bits[k * 8 + 1] as u64 * 2
                                    + bits[k * 8 + 2] as u64 * 4
                                    + bits[k * 8 + 3] as u64 * 8
                                    + bits[k * 8 + 4] as u64 * 16
                                    + bits[k * 8 + 5] as u64 * 32
                                    + bits[k * 8 + 6] as u64 * 64
                                    + bits[k * 8 + 7] as u64 * 128,
                            )
                        })
                        .collect()
                })
                .collect();

            let mut is_padding_vec = vec![vec![F::ONE; 8]; NUM_WORDS_TO_ABSORB as usize];
            is_padding_vec = is_padding_vec
                .iter()
                .enumerate()
                .map(|(i, is_paddings)| {
                    is_paddings
                        .iter()
                        .enumerate()
                        .take(8)
                        .map(|(j, &is_padding)| {
                            if input_num > k * 8 * NUM_WORDS_TO_ABSORB as usize + i * 8 + j {
                                F::ZERO
                            } else {
                                is_padding
                            }
                        })
                        .collect()
                })
                .collect();

            let mut padded = F::ZERO;
            if k == 0 {
                let data_rlc = data_rlc_value;
                let data_rlc_vec: Vec<Vec<F>> = absorb_split_input_vec
                    .iter()
                    .zip(is_padding_vec.iter())
                    .map(|(v1_vec, v2_vec)| {
                        v1_vec
                            .iter()
                            .zip(v2_vec.iter())
                            .map(|(&v1, &v2)| {
                                if v2 == F::ZERO {
                                    data_rlc_value = data_rlc_value * F::from(256) + v1
                                }
                                data_rlc_value
                            })
                            .collect()
                    })
                    .collect();

                let values = PreValues {
                    s_vec: s,
                    absorb_rows: absorbs[0..NUM_WORDS_TO_ABSORB as usize].to_vec(),
                    round_value: F::ZERO,
                    absorb_split_vec,
                    absorb_split_input_vec,
                    split_values: Vec::new(),
                    is_padding_vec: is_padding_vec.clone(),
                    input_len: F::from(input_num as u64),
                    data_rlc_vec,
                    data_rlc,
                    input_acc,
                    padded,
                };
                ctx.add(&keccak_first_step, values);
            } else {
                let data_rlc = data_rlc_value;
                let split_values = (0..NUM_WORDS_TO_ABSORB as usize)
                    .map(|t| {
                        let i = t % PART_SIZE as usize;
                        let j = t / PART_SIZE as usize;
                        let v = i * PART_SIZE as usize + j;
                        eval_keccak_f_to_bit_vec4::<F>(
                            s[v] + absorbs[(v % PART_SIZE as usize) * PART_SIZE as usize
                                + (v / PART_SIZE as usize)],
                            s_new[v],
                        )
                    })
                    .collect();

                let data_rlc_vec: Vec<Vec<F>> = absorb_split_input_vec
                    .iter()
                    .zip(is_padding_vec.iter())
                    .map(|(v1_vec, v2_vec)| {
                        v1_vec
                            .iter()
                            .zip(v2_vec.iter())
                            .map(|(&v1, &v2)| {
                                if v2 == F::ZERO {
                                    data_rlc_value = data_rlc_value * F::from(256) + v1
                                }
                                data_rlc_value
                            })
                            .collect()
                    })
                    .collect();
                let values = PreValues {
                    s_vec: s,
                    absorb_rows: absorbs[0..NUM_WORDS_TO_ABSORB as usize].to_vec(),
                    split_values,
                    absorb_split_vec,
                    absorb_split_input_vec,
                    round_value: F::ZERO,
                    is_padding_vec: is_padding_vec.clone(),
                    input_len: F::from(input_num as u64),
                    data_rlc_vec,
                    data_rlc,
                    input_acc,
                    padded,
                };
                ctx.add(&keccak_pre_step, values);
            }
            padded = is_padding_vec[NUM_WORDS_TO_ABSORB as usize - 1][7];

            input_acc = is_padding_vec.iter().fold(input_acc, |acc, is_paddings| {
                let v = is_paddings
                    .iter()
                    .fold(F::ZERO, |acc, is_padding| acc + (F::ONE - is_padding));
                acc + v
            });

            for (round, &cst) in ROUND_CST.iter().enumerate().take(NUM_ROUNDS as usize) {
                let mut values = eval_keccak_f_one_round(
                    round as u64,
                    cst,
                    s_new.to_vec(),
                    input_num as u64,
                    data_rlc_value,
                    input_acc,
                    padded,
                );
                s_new = values.s_new_vec.clone().try_into().unwrap();

                if k != chunks_len - 1 || round != NUM_ROUNDS as usize - 1 {
                    ctx.add(&keccak_one_round_step_vec[0], values.clone());
                } else {
                    // squeezing
                    let mut squeeze_split_vec: Vec<Vec<F>> = Vec::new();
                    let mut squeeze_split_output_vec: Vec<Vec<F>> = Vec::new();
                    for i in 0..4 {
                        let bits = convert_field_to_vec_bits(s_new[(i * PART_SIZE) as usize]);

                        squeeze_split_vec.push(
                            (0..SQUEEZE_SPLIT_NUM as usize / 2)
                                .map(|k| {
                                    let value = bits[k * 8] as u64
                                        + bits[k * 8 + 1] as u64 * 8
                                        + bits[k * 8 + 2] as u64 * 64
                                        + bits[k * 8 + 3] as u64 * 512
                                        + bits[k * 8 + 4] as u64 * 4096
                                        + bits[k * 8 + 5] as u64 * 8 * 4096
                                        + bits[k * 8 + 6] as u64 * 64 * 4096
                                        + bits[k * 8 + 7] as u64 * 512 * 4096;
                                    F::from(value)
                                })
                                .collect(),
                        );
                        squeeze_split_output_vec.push(
                            (0..SQUEEZE_SPLIT_NUM as usize / 2)
                                .map(|k| {
                                    let value = bits[k * 8] as u64
                                        + bits[k * 8 + 1] as u64 * 2
                                        + bits[k * 8 + 2] as u64 * 4
                                        + bits[k * 8 + 3] as u64 * 8
                                        + bits[k * 8 + 4] as u64 * 16
                                        + bits[k * 8 + 5] as u64 * 32
                                        + bits[k * 8 + 6] as u64 * 64
                                        + bits[k * 8 + 7] as u64 * 128;
                                    F::from(value)
                                })
                                .collect(),
                        );
                    }
                    let mut hash_rlc = F::ZERO;
                    for squeeze_split_output in squeeze_split_output_vec.iter().take(4) {
                        for output in squeeze_split_output
                            .iter()
                            .take(SQUEEZE_SPLIT_NUM as usize / 2)
                        {
                            hash_rlc = hash_rlc * F::from(256) + output;
                        }
                    }
                    values.svalues = SqueezeValues {
                        s_new_vec: s_new.to_vec(),
                        squeeze_split_vec,
                        squeeze_split_output_vec,
                        hash_rlc,
                    };
                    ctx.add(&keccak_one_round_step_vec[1], values);
                }
            }
        }

        let output2: Vec<Vec<u8>> = (0..4)
            .map(|k| {
                pack_with_base::<F>(
                    &convert_field_to_vec_bits(s_new[(k * PART_SIZE) as usize]),
                    2,
                )
                .to_repr()
                .into_iter()
                .take(8)
                .collect::<Vec<_>>()
                .to_vec()
            })
            .collect();
        println!("output = {:x?}", output2.concat());
    });
}

#[derive(Clone, Default)]
struct KeccakCircuit {
    // pub bits: Vec<u8>,
    pub bytes: Vec<u8>,
}

struct CircuitParams {
    pub constants_table: LookupTable,
    pub xor_table: LookupTable,
    pub xor_table_batch3: LookupTable,
    pub xor_table_batch4: LookupTable,
    pub chi_table: LookupTable,
    pub pack_table: LookupTable,
    pub step_num: usize,
}

fn keccak_super_circuit<F: PrimeField<Repr = [u8; 32]> + Eq + Hash>(
    input_len: usize,
) -> SuperCircuit<F, KeccakCircuit> {
    super_circuit::<F, KeccakCircuit, _, DSLTraceGenerator<F>>("keccak", |ctx| {
        let in_n = (input_len * 8 + 1 + RATE_IN_BITS as usize) / RATE_IN_BITS as usize;
        let step_num = in_n * (1 + NUM_ROUNDS as usize);

        let single_config = config(SingleRowCellManager {}, SimpleStepSelectorBuilder {});
        // config(SingleRowCellManager {}, LogNSelectorBuilder {});

        let (_, constants_table) = ctx.sub_circuit(
            single_config.clone(),
            keccak_round_constants_table,
            NUM_ROUNDS as usize + 1,
        );
        let (_, xor_table) = ctx.sub_circuit(single_config.clone(), keccak_xor_table_batch2, 36);
        let (_, xor_table_batch3) =
            ctx.sub_circuit(single_config.clone(), keccak_xor_table_batch3, 64);
        let (_, xor_table_batch4) =
            ctx.sub_circuit(single_config.clone(), keccak_xor_table_batch4, 81);
        let (_, chi_table) = ctx.sub_circuit(single_config.clone(), keccak_chi_table, 125);
        let (_, pack_table) = ctx.sub_circuit(single_config, keccak_pack_table, 0);

        let params = CircuitParams {
            constants_table,
            xor_table,
            xor_table_batch3,
            xor_table_batch4,
            chi_table,
            pack_table,
            step_num,
        };

        let maxwidth_config = config(
            MaxWidthCellManager::new(198, true),
            SimpleStepSelectorBuilder {},
        );
        let (keccak, _) = ctx.sub_circuit(maxwidth_config, keccak_circuit, params);

        ctx.mapping(move |ctx, values| {
            ctx.map(&keccak, values);
        })
    })
}

fn main() {
    let circuit_param = KeccakCircuit {
        bytes: vec![0, 1, 2, 3, 4, 5, 6, 7],
    };

    let mut super_circuit = keccak_super_circuit::<Fr>(circuit_param.bytes.len());

    let rng = BlockRng::new(DummyRng {});

    let witness = super_circuit.get_mapping().generate(circuit_param);

    let halo2_prover = super_circuit.create_halo2_prover(rng);
    println!("k={}", halo2_prover.setup.k);

    let (proof, instance) = halo2_prover.generate_proof(witness);

    let result = halo2_verify(
        proof,
        halo2_prover.get_params(),
        halo2_prover.get_vk(),
        instance,
    );

    println!("result = {:#?}", result);

    if let Err(failure) = &result {
        println!("{}", failure);
    }
}<|MERGE_RESOLUTION|>--- conflicted
+++ resolved
@@ -3,14 +3,7 @@
         lb::LookupTable, super_circuit, trace::DSLTraceGenerator, CircuitContext, StepTypeWGHandler,
     },
     plonkish::{
-<<<<<<< HEAD
-        backend::halo2::{
-            chiquitoSuperCircuit2Halo2, halo2_verify, ChiquitoHalo2SuperCircuit, DummyRng,
-            PlonkishHalo2,
-        },
-=======
-        backend::halo2::{halo2_verify, DummyRng, Halo2Prover, PlonkishHalo2},
->>>>>>> 8246537b
+        backend::halo2::{halo2_verify, DummyRng, PlonkishHalo2},
         compiler::{
             cell_manager::{MaxWidthCellManager, SingleRowCellManager},
             config,
@@ -2266,7 +2259,7 @@
     let witness = super_circuit.get_mapping().generate(circuit_param);
 
     let halo2_prover = super_circuit.create_halo2_prover(rng);
-    println!("k={}", halo2_prover.setup.k);
+    println!("k={}", halo2_prover.get_k());
 
     let (proof, instance) = halo2_prover.generate_proof(witness);
 
