use std::hash::Hash;

use halo2_proofs::halo2curves::{bn256::Fr, group::ff::PrimeField};

use chiquito::{
    frontend::dsl::{lb::LookupTable, super_circuit, trace::DSLTraceGenerator, CircuitContext},
    plonkish::{
<<<<<<< HEAD
        backend::halo2::{
            chiquitoSuperCircuit2Halo2, halo2_verify, ChiquitoHalo2SuperCircuit, DummyRng,
            PlonkishHalo2,
        },
=======
        backend::halo2::{halo2_verify, DummyRng, Halo2Prover, PlonkishHalo2},
>>>>>>> 8246537b
        compiler::{
            cell_manager::SingleRowCellManager, config, step_selector::SimpleStepSelectorBuilder,
        },
        ir::sc::SuperCircuit,
    },
    sbpir::query::Queriable,
};

use mimc7_constants::ROUND_CONSTANTS;
use rand_chacha::rand_core::block::BlockRng;

// MiMC7 always has 91 rounds
pub const ROUNDS: usize = 91;

fn mimc7_constants<F: PrimeField + Eq + Hash>(
    ctx: &mut CircuitContext<F, DSLTraceGenerator<F>>,
    _: (),
) -> LookupTable {
    use chiquito::frontend::dsl::cb::*;

    ctx.pragma_num_steps(ROUNDS);

    // row index i, a fixed column allocated in circuit config, used as the first column of
    // lookup table
    let lookup_row: Queriable<F> = ctx.fixed("constant row");
    // round constant C_i, fixed column allocated in circuit config, used as the second column
    // of lookup table
    let lookup_c: Queriable<F> = ctx.fixed("constant value");

    // populate the lookup columns
    ctx.fixed_gen(move |ctx| {
        for (i, round_key) in ROUND_CONSTANTS.iter().enumerate().take(ROUNDS) {
            ctx.assign(i, lookup_row, F::from(i as u64));
            ctx.assign(i, lookup_c, F::from_str_vartime(round_key).unwrap());
        }
    });

    ctx.new_table(table().add(lookup_row).add(lookup_c))
}

fn mimc7_circuit<F: PrimeField + Eq + Hash>(
    ctx: &mut CircuitContext<F, DSLTraceGenerator<F, (F, F)>>,
    constants: LookupTable,
) {
    use chiquito::frontend::dsl::cb::*;

    // circuit takes two trace arguments (x_in: F, k: F), i.e. message x_in and secret key k, as
    // inputs circuit also takes four step arguments (x: F, k: F, c: F, row: F), i.e. iterator
    // x_{i+1} = (x_i+k_i+c_i)^7, secret key k, round constant c_i, and row index, as inputs
    // forward signals are referenced across different steps, e.g. between the current step and
    // the next step
    let x = ctx.forward("x");
    let k = ctx.forward("k");
    let c = ctx.forward("c");
    let row = ctx.forward("row");

    // step 0:
    // input message x_in and secret key k
    // calculate the current iteration x_{i+1} = y_i = (x_i+k_i+c_i)^7
    // constrain that the secret key k doesn't change between steps
    // constrain the current row number to zero and the next row number to increment by one
    // constrain row number and round constant to match the lookup table
    let mimc7_first_step = ctx.step_type_def("mimc7 first step", |ctx| {
        let xkc = ctx.internal("xkc");
        let y = ctx.internal("y");

        ctx.setup(move |ctx| {
            ctx.constr(eq(x + k + c, xkc));
            ctx.constr(eq(xkc * xkc * xkc * xkc * xkc * xkc * xkc, y));

            ctx.transition(eq(y, x.next()));
            ctx.transition(eq(k, k.next()));
            ctx.transition(eq(row, 0));
            ctx.transition(eq(row + 1, row.next()));

            ctx.add_lookup(constants.apply(row).apply(c));
        });

        ctx.wg(move |ctx, (x_value, k_value, c_value, row_value)| {
            ctx.assign(x, x_value);
            ctx.assign(k, k_value);
            ctx.assign(c, c_value);
            ctx.assign(row, row_value);

            let xkc_value = x_value + k_value + c_value;
            ctx.assign(xkc, xkc_value);
            ctx.assign(y, xkc_value.pow_vartime([7_u64]));
        })
    });

    // step 1 through 90:
    // the same as step 0, except that row number isn't constrained to 0
    let mimc7_step = ctx.step_type_def("mimc7 step", |ctx| {
        let xkc = ctx.internal("xkc");
        let y = ctx.internal("y");

        ctx.setup(move |ctx| {
            ctx.constr(eq(x + k + c, xkc));
            ctx.constr(eq(xkc * xkc * xkc * xkc * xkc * xkc * xkc, y));

            ctx.transition(eq(y, x.next()));
            ctx.transition(eq(k, k.next()));
            ctx.transition(eq(row + 1, row.next()));

            ctx.add_lookup(constants.apply(row).apply(c));
        });

        ctx.wg(move |ctx, (x_value, k_value, c_value, row_value)| {
            ctx.assign(x, x_value);
            ctx.assign(k, k_value);
            ctx.assign(c, c_value);
            ctx.assign(row, row_value);

            let xkc_value = x_value + k_value + c_value;
            ctx.assign(xkc, xkc_value);
            ctx.assign(y, xkc_value.pow_vartime([7_u64]));
        })
    });

    // step 90
    // not really a step, but only outputs the final result as x+k
    let mimc7_last_step = ctx.step_type_def("mimc7 last step", |ctx| {
        let out = ctx.internal("out");

        ctx.setup(move |ctx| {
            ctx.constr(eq(x + k, out));
        });

        ctx.wg(move |ctx, (x_value, k_value, _, row_value)| {
            ctx.assign(x, x_value);
            ctx.assign(k, k_value);
            // row value is overflowed to 91 here (should cap at 90), and is only generated to
            // satisfy constraint from the previous step
            ctx.assign(row, row_value);
            ctx.assign(out, x_value + k_value);
        })
    });

    // ensure types of the first and last steps
    ctx.pragma_first_step(&mimc7_first_step);
    ctx.pragma_last_step(&mimc7_last_step);

    ctx.pragma_num_steps(ROUNDS + 2 - 1);

    ctx.trace(move |ctx, (x_in_value, k_value)| {
        // step 0: calculate witness values from trace inputs, i.e. message x_in and secret key
        // k note that c_0 == 0
        let mut c_value: F = F::from_str_vartime(ROUND_CONSTANTS[0]).unwrap();
        let mut x_value = x_in_value;
        let mut row_value = F::from(0);
        // step 0: assign witness values
        ctx.add(&mimc7_first_step, (x_in_value, k_value, c_value, row_value));

        for round_key in ROUND_CONSTANTS.iter().take(ROUNDS).skip(1) {
            // step 1 through 90: calculate witness values from iteration results
            row_value += F::from(1);
            x_value += k_value + c_value;
            x_value = x_value.pow_vartime([7_u64]);
            c_value = F::from_str_vartime(round_key).unwrap();
            // Step 1 through 90: assign witness values
            ctx.add(&mimc7_step, (x_value, k_value, c_value, row_value));
        }

        // step 90: calculate final output
        row_value += F::from(1);
        x_value += k_value + c_value;
        x_value = x_value.pow_vartime([7_u64]);
        // Step 91: output the hash result as x + k in witness generation
        // output is not displayed as a public column, which will be implemented in the future
        ctx.add(&mimc7_last_step, (x_value, k_value, c_value, row_value)); // c_value is not
                                                                           // used here but
                                                                           // filled for
                                                                           // consistency
    })
}

fn mimc7_super_circuit<F: PrimeField + Eq + Hash>() -> SuperCircuit<F, (F, F)> {
    super_circuit::<F, (F, F), _, DSLTraceGenerator<F>>("mimc7", |ctx| {
        let config = config(SingleRowCellManager {}, SimpleStepSelectorBuilder {});

        let (_, constants) = ctx.sub_circuit(config.clone(), mimc7_constants, ());
        let (mimc7, _) = ctx.sub_circuit(config, mimc7_circuit, constants);

        ctx.mapping(move |ctx, (x_in_value, k_value)| {
            ctx.map(&mimc7, (x_in_value, k_value));
        })
    })
}

fn main() {
    let x_in_value = Fr::from_str_vartime("1").expect("expected a number");
    let k_value = Fr::from_str_vartime("2").expect("expected a number");

    let mut super_circuit = mimc7_super_circuit::<Fr>();

    let rng = BlockRng::new(DummyRng {});

    let witness = super_circuit.get_mapping().generate((x_in_value, k_value));

    let halo2_prover = super_circuit.create_halo2_prover(rng);
    println!("k={}", halo2_prover.setup.k);

    let (proof, instance) = halo2_prover.generate_proof(witness);

    let result = halo2_verify(
        proof,
        halo2_prover.get_params(),
        halo2_prover.get_vk(),
        instance,
    );

    println!("result = {:#?}", result);

    if let Err(failure) = &result {
        println!("{}", failure);
    }

    // pil boilerplate
    use chiquito::pil::backend::powdr_pil::chiquitoSuperCircuit2Pil;

    let x_in_value = Fr::from_str_vartime("1").expect("expected a number");
    let k_value = Fr::from_str_vartime("2").expect("expected a number");

    let super_circuit = mimc7_super_circuit::<Fr>();

    // `super_trace_witnesses` is a mapping from IR id to TraceWitness. However, not all ASTs have a
    // corresponding TraceWitness.
    let super_trace_witnesses = super_circuit
        .get_mapping()
        .generate_super_trace_witnesses((x_in_value, k_value));

    let pil = chiquitoSuperCircuit2Pil::<Fr, (), _>(
        super_circuit.get_super_asts(),
        super_trace_witnesses,
        super_circuit.get_ast_id_to_ir_id_mapping(),
        vec![String::from("Mimc7Constant"), String::from("Mimc7Circuit")],
    );

    print!("{}", pil);
}

mod mimc7_constants {
    pub const ROUND_CONSTANTS: &[&str] = &[
        "0",
        "20888961410941983456478427210666206549300505294776164667214940546594746570981",
        "15265126113435022738560151911929040668591755459209400716467504685752745317193",
        "8334177627492981984476504167502758309043212251641796197711684499645635709656",
        "1374324219480165500871639364801692115397519265181803854177629327624133579404",
        "11442588683664344394633565859260176446561886575962616332903193988751292992472",
        "2558901189096558760448896669327086721003508630712968559048179091037845349145",
        "11189978595292752354820141775598510151189959177917284797737745690127318076389",
        "3262966573163560839685415914157855077211340576201936620532175028036746741754",
        "17029914891543225301403832095880481731551830725367286980611178737703889171730",
        "4614037031668406927330683909387957156531244689520944789503628527855167665518",
        "19647356996769918391113967168615123299113119185942498194367262335168397100658",
        "5040699236106090655289931820723926657076483236860546282406111821875672148900",
        "2632385916954580941368956176626336146806721642583847728103570779270161510514",
        "17691411851977575435597871505860208507285462834710151833948561098560743654671",
        "11482807709115676646560379017491661435505951727793345550942389701970904563183",
        "8360838254132998143349158726141014535383109403565779450210746881879715734773",
        "12663821244032248511491386323242575231591777785787269938928497649288048289525",
        "3067001377342968891237590775929219083706800062321980129409398033259904188058",
        "8536471869378957766675292398190944925664113548202769136103887479787957959589",
        "19825444354178182240559170937204690272111734703605805530888940813160705385792",
        "16703465144013840124940690347975638755097486902749048533167980887413919317592",
        "13061236261277650370863439564453267964462486225679643020432589226741411380501",
        "10864774797625152707517901967943775867717907803542223029967000416969007792571",
        "10035653564014594269791753415727486340557376923045841607746250017541686319774",
        "3446968588058668564420958894889124905706353937375068998436129414772610003289",
        "4653317306466493184743870159523234588955994456998076243468148492375236846006",
        "8486711143589723036499933521576871883500223198263343024003617825616410932026",
        "250710584458582618659378487568129931785810765264752039738223488321597070280",
        "2104159799604932521291371026105311735948154964200596636974609406977292675173",
        "16313562605837709339799839901240652934758303521543693857533755376563489378839",
        "6032365105133504724925793806318578936233045029919447519826248813478479197288",
        "14025118133847866722315446277964222215118620050302054655768867040006542798474",
        "7400123822125662712777833064081316757896757785777291653271747396958201309118",
        "1744432620323851751204287974553233986555641872755053103823939564833813704825",
        "8316378125659383262515151597439205374263247719876250938893842106722210729522",
        "6739722627047123650704294650168547689199576889424317598327664349670094847386",
        "21211457866117465531949733809706514799713333930924902519246949506964470524162",
        "13718112532745211817410303291774369209520657938741992779396229864894885156527",
        "5264534817993325015357427094323255342713527811596856940387954546330728068658",
        "18884137497114307927425084003812022333609937761793387700010402412840002189451",
        "5148596049900083984813839872929010525572543381981952060869301611018636120248",
        "19799686398774806587970184652860783461860993790013219899147141137827718662674",
        "19240878651604412704364448729659032944342952609050243268894572835672205984837",
        "10546185249390392695582524554167530669949955276893453512788278945742408153192",
        "5507959600969845538113649209272736011390582494851145043668969080335346810411",
        "18177751737739153338153217698774510185696788019377850245260475034576050820091",
        "19603444733183990109492724100282114612026332366576932662794133334264283907557",
        "10548274686824425401349248282213580046351514091431715597441736281987273193140",
        "1823201861560942974198127384034483127920205835821334101215923769688644479957",
        "11867589662193422187545516240823411225342068709600734253659804646934346124945",
        "18718569356736340558616379408444812528964066420519677106145092918482774343613",
        "10530777752259630125564678480897857853807637120039176813174150229243735996839",
        "20486583726592018813337145844457018474256372770211860618687961310422228379031",
        "12690713110714036569415168795200156516217175005650145422920562694422306200486",
        "17386427286863519095301372413760745749282643730629659997153085139065756667205",
        "2216432659854733047132347621569505613620980842043977268828076165669557467682",
        "6309765381643925252238633914530877025934201680691496500372265330505506717193",
        "20806323192073945401862788605803131761175139076694468214027227878952047793390",
        "4037040458505567977365391535756875199663510397600316887746139396052445718861",
        "19948974083684238245321361840704327952464170097132407924861169241740046562673",
        "845322671528508199439318170916419179535949348988022948153107378280175750024",
        "16222384601744433420585982239113457177459602187868460608565289920306145389382",
        "10232118865851112229330353999139005145127746617219324244541194256766741433339",
        "6699067738555349409504843460654299019000594109597429103342076743347235369120",
        "6220784880752427143725783746407285094967584864656399181815603544365010379208",
        "6129250029437675212264306655559561251995722990149771051304736001195288083309",
        "10773245783118750721454994239248013870822765715268323522295722350908043393604",
        "4490242021765793917495398271905043433053432245571325177153467194570741607167",
        "19596995117319480189066041930051006586888908165330319666010398892494684778526",
        "837850695495734270707668553360118467905109360511302468085569220634750561083",
        "11803922811376367215191737026157445294481406304781326649717082177394185903907",
        "10201298324909697255105265958780781450978049256931478989759448189112393506592",
        "13564695482314888817576351063608519127702411536552857463682060761575100923924",
        "9262808208636973454201420823766139682381973240743541030659775288508921362724",
        "173271062536305557219323722062711383294158572562695717740068656098441040230",
        "18120430890549410286417591505529104700901943324772175772035648111937818237369",
        "20484495168135072493552514219686101965206843697794133766912991150184337935627",
        "19155651295705203459475805213866664350848604323501251939850063308319753686505",
        "11971299749478202793661982361798418342615500543489781306376058267926437157297",
        "18285310723116790056148596536349375622245669010373674803854111592441823052978",
        "7069216248902547653615508023941692395371990416048967468982099270925308100727",
        "6465151453746412132599596984628739550147379072443683076388208843341824127379",
        "16143532858389170960690347742477978826830511669766530042104134302796355145785",
        "19362583304414853660976404410208489566967618125972377176980367224623492419647",
        "1702213613534733786921602839210290505213503664731919006932367875629005980493",
        "10781825404476535814285389902565833897646945212027592373510689209734812292327",
        "4212716923652881254737947578600828255798948993302968210248673545442808456151",
        "7594017890037021425366623750593200398174488805473151513558919864633711506220",
        "18979889247746272055963929241596362599320706910852082477600815822482192194401",
        "13602139229813231349386885113156901793661719180900395818909719758150455500533",
    ];
}<|MERGE_RESOLUTION|>--- conflicted
+++ resolved
@@ -5,14 +5,7 @@
 use chiquito::{
     frontend::dsl::{lb::LookupTable, super_circuit, trace::DSLTraceGenerator, CircuitContext},
     plonkish::{
-<<<<<<< HEAD
-        backend::halo2::{
-            chiquitoSuperCircuit2Halo2, halo2_verify, ChiquitoHalo2SuperCircuit, DummyRng,
-            PlonkishHalo2,
-        },
-=======
-        backend::halo2::{halo2_verify, DummyRng, Halo2Prover, PlonkishHalo2},
->>>>>>> 8246537b
+        backend::halo2::{halo2_verify, DummyRng, PlonkishHalo2},
         compiler::{
             cell_manager::SingleRowCellManager, config, step_selector::SimpleStepSelectorBuilder,
         },
@@ -213,7 +206,7 @@
     let witness = super_circuit.get_mapping().generate((x_in_value, k_value));
 
     let halo2_prover = super_circuit.create_halo2_prover(rng);
-    println!("k={}", halo2_prover.setup.k);
+    println!("k={}", halo2_prover.get_k());
 
     let (proof, instance) = halo2_prover.generate_proof(witness);
 
