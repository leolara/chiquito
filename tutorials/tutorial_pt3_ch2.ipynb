{
 "cells": [
  {
   "cell_type": "markdown",
   "id": "8ab5d5e4-6d9e-4856-ad0b-0e2cf7bb13fb",
   "metadata": {},
   "source": [
    "# Part 3: Fibonacci Example\n",
    "# Chapter 2: StepType and Circuit\n",
    "In this Chapter, we code out the concepts learned in Chapter 1 in PyChiquito, but before that, let's import the dependencies first.\n",
    "## Imports"
   ]
  },
  {
   "cell_type": "markdown",
   "id": "081fd1f7-ba9e-471a-8b10-ff54a9257539",
   "metadata": {},
   "source": [
    "The following imports are required, including:\n",
    "- `Circuit` and `StepType`, the most important data types, from the domain specific language (dsl).\n",
    "- Equal constraint `eq` from the constraint builder (cb).\n",
    "- Field element `F` from utils."
   ]
  },
  {
   "cell_type": "code",
   "execution_count": 1,
   "id": "bf77f66c-2e81-4b51-b7f1-24c1be6c9b99",
   "metadata": {},
   "outputs": [
    {
     "ename": "ModuleNotFoundError",
     "evalue": "No module named 'chiquito'",
     "output_type": "error",
     "traceback": [
      "\u001b[0;31m---------------------------------------------------------------------------\u001b[0m",
      "\u001b[0;31mModuleNotFoundError\u001b[0m                       Traceback (most recent call last)",
      "Cell \u001b[0;32mIn[1], line 1\u001b[0m\n\u001b[0;32m----> 1\u001b[0m \u001b[38;5;28;01mfrom\u001b[39;00m \u001b[38;5;21;01mchiquito\u001b[39;00m\u001b[38;5;21;01m.\u001b[39;00m\u001b[38;5;21;01mdsl\u001b[39;00m \u001b[38;5;28;01mimport\u001b[39;00m Circuit, StepType\n\u001b[1;32m      2\u001b[0m \u001b[38;5;28;01mfrom\u001b[39;00m \u001b[38;5;21;01mchiquito\u001b[39;00m\u001b[38;5;21;01m.\u001b[39;00m\u001b[38;5;21;01mcb\u001b[39;00m \u001b[38;5;28;01mimport\u001b[39;00m eq\n\u001b[1;32m      3\u001b[0m \u001b[38;5;28;01mfrom\u001b[39;00m \u001b[38;5;21;01mchiquito\u001b[39;00m\u001b[38;5;21;01m.\u001b[39;00m\u001b[38;5;21;01mutil\u001b[39;00m \u001b[38;5;28;01mimport\u001b[39;00m F\n",
      "\u001b[0;31mModuleNotFoundError\u001b[0m: No module named 'chiquito'"
     ]
    }
   ],
   "source": [
    "from chiquito.dsl import Circuit, StepType\n",
    "from chiquito.cb import eq\n",
    "from chiquito.util import F"
   ]
  },
  {
   "attachments": {},
   "cell_type": "markdown",
   "id": "de1bb748-3e94-42ea-9bad-689d5da0d468",
   "metadata": {},
   "source": [
    "## StepType\n",
    "Before putting everything together into a circuit, we need to define the step types first. Remember that the Fibonacci circuit is composed of one single step type, defined as 3 signals \"a\", \"b\", and \"c\", plus three constraints `a + b == c`, `b == a.next`, and `c == b.next`, where \"next\" means the same signal in the next step instance:\n",
    "\n",
    "| Step Type | Step Instance Index || Signals ||| Setups ||\n",
    "| :-: | :-: | :-: | :-: | :-: | :-: | :-: | :-: |\n",
    "||| a | b | c | constraint 1 | constraint 2 | constraint 3 |\n",
    "| fibo step | 0 | 1 | 1 | 2 | a + b == c | b == a.next | c == b.next |\n",
    "| fibo step | 1 | 1 | 2 | 3 | a + b == c | b == a.next | c == b.next |\n",
    "| fibo step | 2 | 2 | 3 | 5 | a + b == c | b == a.next | c == b.next |\n",
    "| fibo step | 3 | 3 | 5 | 8 | a + b == c | b == a.next | c == b.next |\n",
    "| ... | ... || ... ||| ... ||\n",
    "\n",
    "PyChiquito provides a `StepType` parent class that we can customarily inherit. For each `StepType`, we need to define two functions:\n",
    "- `setup`, which defines constraints using signals\n",
    "- `wg`, which defines witness assignment for the step type\n",
    "\n",
    "## Signal Types\n",
    "Now, a bit more on the signals. In Chiquito, there are signals that we can only query for the current step instance, which we call \"internal signals\". There are also signals that we can query for non-current step instances, such as the next step instance, which we call \"forward signals\". In the example above, \"a\" and \"b\" were both queried at the next step instance as `a.next` and `b.next` respectively, and therefore are \"forward signals\". \"c\" is only ever queried at the current step instance, and therefore is called \"internal signal\". In Chiquito, querying to a non-current step instance is also referred to as \"rotation\", which is a positive or negative number relative to the current step instance. We can call `next` on a forward signal, implying a rotation of `+1`. There are additional Chiquito signal types, such as \"shared signal\" and \"fixed signal\", which allows for arbitrary positive or negative rotation. However, in this Fibonacci example, we will only use forward signals \"a\" and \"b\" as well as internal signal \"c\".\n",
    "\n",
    "## FiboStep Setup\n",
    "We now define the only step type, `FiboStep`:\n",
    "```\n",
    "class FiboStep(StepType):\n",
    "    def setup(self):\n",
    "        self.c = self.internal(\"c\")\n",
    "        self.constr(eq(self.circuit.a + self.circuit.b, self.c))\n",
    "        self.transition(eq(self.circuit.b, self.circuit.a.next()))\n",
    "        self.transition(eq(self.c, self.circuit.b.next()))\n",
    "\n",
    "    def wg(self):\n",
    "        # TODO\n",
    "```\n",
    "Here, \"c\" is defined using `self.internal` as an internal signal that's only queried within a `FiboStep` instance. We didn't define \"a\" and \"b\", as they are forward signals which Chiquito defines on the circuit-level. More on that later.\n",
    "\n",
    "Next, we define constraints among signals, both forward and internal. There are two types of constraints in PyChiquito:\n",
    "- `constr` stands for constraints among signals that are queried within a step type instance, i.e. internal signals.\n",
    "- `transition` stands for constraints involving circuit-level signals, i.e. forward signals and etc.\n",
    "\n",
    "In the code snippet above, forward signals \"a\" and \"b\" are expressed as `self.circuit.a` and `self.circuit.b`, whereas internal signal \"c\" is expressed as `self.c`, because \"a\" and \"b\" are at the circuit-level. `self.circuit.a.next()` queries the value of circuit-level signal \"a\" at the next step instance. `eq` is a constraint builder that enforces equality between the two arguments passed in. It builds the three constraints of `FiboStep`: `a + b == c`, `b == a.next`, and `c == b.next`.\n",
    "\n",
    "## FiboStep Witness Generation\n",
    "```\n",
    "class FiboStep(StepType):\n",
    "    def setup(self):\n",
    "        # ...\n",
    "\n",
    "    def wg(self, args):\n",
    "        a_value, b_value = args # `args` is a tuple of (int, int)\n",
    "        self.assign(self.circuit.a, F(a_value))\n",
    "        self.assign(self.circuit.b, F(b_value))\n",
    "        self.assign(self.c, F(a_value + b_value))\n",
    "```\n",
    "In the example above, `wg` (witness generation) defines witness value assignments at the step type level. Here, the `args` we pass in is a tuple of values for signals \"a\" and \"b\". We assign them to forward signals \"a\" and \"b\" and then their sum to internal signal \"c\".\n",
    "\n",
    "Note that in `self.assign`, `a_value` and `b_value` are both wrapped in `F`, which converts them from int to field elements. All witness assignments in PyChiquito are field elements.\n",
    "\n",
    "Putting everything for `FiboStep` together, we have:\n",
    "```\n",
    "class FiboStep(StepType):\n",
    "    def setup(self):\n",
    "        self.c = self.internal(\"c\")\n",
    "        self.constr(eq(self.circuit.a + self.circuit.b, self.c))\n",
    "        self.transition(eq(self.circuit.b, self.circuit.a.next()))\n",
    "        self.transition(eq(self.c, self.circuit.b.next()))\n",
    "\n",
    "    def wg(self, args):\n",
    "        a_value, b_value = args\n",
    "        self.assign(self.circuit.a, F(a_value))\n",
    "        self.assign(self.circuit.b, F(b_value))\n",
    "        self.assign(self.c, F(a_value + b_value))\n",
    "```\n",
    "\n",
    "## Circuit\n",
    "Now that we finished constructing the only step type `FiboStep`, we can build a `Circuit` object in PyChiquito. PyChiquito provides a `Circuit` parent class that we can customarily inherit. For each `Circuit`, we need to define two functions:\n",
    "- `setup`, which configures the circuit with signals and step types.\n",
    "- `trace`, which instantiates step types and defines the trace of assigning witness values.\n",
    "\n",
    "## Circuit Setup\n",
    "We first define the circuit `setup`:\n",
    "```\n",
    "class Fibonacci(Circuit):\n",
    "    def setup(self):\n",
    "        self.a = self.forward(\"a\")\n",
    "        self.b = self.forward(\"b\")\n",
    "        \n",
    "        self.fibo_step = self.step_type(FiboStep(self, \"fibo_step\"))\n",
    "        self.pragma_num_steps(4)\n",
    "\n",
    "    def trace(self):\n",
    "        # TODO\n",
    "```\n",
    "Remember that previously we already added internal signal \"c\" to `FiboStep`. Now we add two forward signals \"a\" and \"b\" to the circuit-level. We append these signals to the circuit by defining them as `self.a` and `self.b`. Forward signals are created using `self.forward`.\n",
    "\n",
    "Next, we append the only step type to the circuit by defining it as `self.fibo_step`. `step_type` function only has one argument, which is the `FiboStep` object created using its class constructor.\n",
    "\n",
    "Finally, we constrain the total number of step instances to 4, by using `self.pragma_num_steps`.\n",
    "\n",
    "## Circuit Trace\n",
    "Now we instantiate step types and assign witness values using `trace`:\n",
    "```\n",
    "class Fibonacci(Circuit):\n",
    "    def setup(self):\n",
    "        # ...\n",
    "        \n",
    "    def trace(self, args):\n",
    "        self.add(self.fibo_step, (1, 1))\n",
    "        a = 1\n",
    "        b = 2\n",
    "        for i in range(1, 4):\n",
    "            self.add(self.fibo_step, (a, b))\n",
    "            prev_a = a\n",
    "            a = b\n",
    "            b += prev_a\n",
    "```\n",
    "`trace` takes two arguments, the `Fibonacci` circuit itself and the witness value assignment arguments `args`. We call `self.add` to instantiate `fibo_step` we defined and pass in the witness values for \"a\" and \"b\". Note that we only hardcoded witness values for the first step instance as `(1, 1)`, because all other witness values can be calculated given the nature of Fibonacci. \n",
    "\n",
    "Note that `self.add` creates step instance by calling `wg` function associated with the step type, which we defined earlier. The second argument of `self.add`, e.g. `(a, b)` in `self.add(self.fibo_step, (a, b))`, is actually the input for `wg`. Therefore, `(a, b)` needs to match `args` in `FiboStep` `wg`, i.e. tuple of `a_value, b_value`.\n",
    "\n",
    "We didn't pass in witness values for \"c\", because they are calculated in `FiboStep` `wg`.\n",
    "\n",
    "Note that we need to pass in witness value assignments in a single argument `args` and therefore we use a tuple in this case. `args` can really be any data type as long as it's one single argument.\n",
    "\n",
    "After creating the first `FiboStep` instance, we loop over `FiboStep` instantiation for 3 more times, each time calculating and passing in a different tuple of assignments. Voila, here's our Fibonacci circuit with 4 `FiboStep` instances:"
   ]
  },
  {
   "cell_type": "code",
   "execution_count": 2,
   "id": "d7c21e5d-5a9c-47b8-8c18-ed59fe885709",
   "metadata": {},
   "outputs": [],
   "source": [
    "class FiboStep(StepType):\n",
    "    def setup(self):\n",
    "        self.c = self.internal(\"c\")\n",
    "        self.constr(eq(self.circuit.a + self.circuit.b, self.c))\n",
    "        self.transition(eq(self.circuit.b, self.circuit.a.next()))\n",
    "        self.transition(eq(self.c, self.circuit.b.next()))\n",
    "\n",
    "    def wg(self, args):\n",
    "        a_value, b_value = args\n",
    "        self.assign(self.circuit.a, F(a_value))\n",
    "        self.assign(self.circuit.b, F(b_value))\n",
    "        self.assign(self.c, F(a_value + b_value))\n",
    "\n",
    "class Fibonacci(Circuit):\n",
    "    def setup(self):\n",
    "        self.a = self.forward(\"a\")\n",
    "        self.b = self.forward(\"b\")\n",
    "        \n",
    "        self.fibo_step = self.step_type(FiboStep(self, \"fibo_step\"))\n",
    "        self.pragma_num_steps(4)\n",
    "        \n",
    "    def trace(self, args):\n",
    "        self.add(self.fibo_step, (1, 1))\n",
    "        a = 1\n",
    "        b = 2\n",
    "        for i in range(1, 4):\n",
    "            self.add(self.fibo_step, (a, b))\n",
    "            prev_a = a\n",
    "            a = b\n",
    "            b += prev_a"
   ]
  },
  {
   "cell_type": "markdown",
   "id": "ca7b3167-e811-4427-9151-a85eaed20cb3",
   "metadata": {},
   "source": [
    "## Putting Everything Together\n",
    "Everything we went through above defines how the circuit and its step type are configured and witness values assigned to them. To instantiate the circuit, we call the class constructor:"
   ]
  },
  {
   "cell_type": "code",
   "execution_count": 3,
   "id": "c0c9db95-8da8-49d6-a403-895491c833fe",
   "metadata": {},
   "outputs": [],
   "source": [
    "fibo = Fibonacci()"
   ]
  },
  {
   "cell_type": "markdown",
   "id": "cba8d58a-81b6-449b-aa02-b54fa9b076c4",
   "metadata": {},
   "source": [
    "You can also print the circuit. In the print out, you will see the single step type `FiboStep` and two forward signals \"a\" and \"b\" at the circuit-level. Within `FiboStep`, you will see one internal signal \"c\" and the constraints. The big random looking numbers are UUIDs that we use to uniquely identify objects in the circuit, which you don't need to worry about."
   ]
  },
  {
   "cell_type": "code",
   "execution_count": 4,
   "id": "d259b3b8-a15c-416c-9076-24c06f5b22e6",
   "metadata": {},
   "outputs": [
    {
     "name": "stdout",
     "output_type": "stream",
     "text": [
      "ASTCircuit(\n",
      "\tstep_types={\n",
<<<<<<< HEAD
      "\t\t142788599383371455194542612232465418762: ASTStepType(\n",
      "\t\t\tid=142788599383371455194542612232465418762,\n",
      "\t\t\tname='fibo_step',\n",
      "\t\t\tsignals=[\n",
      "\t\t\t\tInternalSignal(id=142788636620607836899675527199131830794, annotation='c')\n",
=======
      "\t\t296735985035935366183057500026159368714: ASTStepType(\n",
      "\t\t\tid=296735985035935366183057500026159368714,\n",
      "\t\t\tname='fibo_step',\n",
      "\t\t\tsignals=[\n",
      "\t\t\t\tInternalSignal(id=296736027819143123884964945758968744458, annotation='c')\n",
>>>>>>> 313b3540
      "\t\t\t],\n",
      "\t\t\tconstraints=[\n",
      "\t\t\t\tConstraint(\n",
      "\t\t\t\t\tannotation='((a + b) == c)',\n",
      "\t\t\t\t\texpr=(a + b - (-c))\n",
      "\t\t\t\t)\n",
      "\t\t\t],\n",
      "\t\t\ttransition_constraints=[\n",
      "\t\t\t\tTransitionConstraint((b == next(a))),\n",
      "\t\t\t\tTransitionConstraint((c == next(b)))\n",
      "\t\t\t],\n",
      "\t\t\tannotations={\n",
<<<<<<< HEAD
      "\t\t\t\t142788636620607836899675527199131830794: c\n",
=======
      "\t\t\t\t296736027819143123884964945758968744458: c\n",
>>>>>>> 313b3540
      "\t\t\t}\n",
      "\t\t)\n",
      "\t},\n",
      "\tforward_signals=[\n",
<<<<<<< HEAD
      "\t\tForwardSignal(id=142788527285743567215743361712843786762, phase=0, annotation='a'),\n",
      "\t\tForwardSignal(id=142788567692106449489348851195099875850, phase=0, annotation='b')\n",
=======
      "\t\tForwardSignal(id=296735892338985224495928199327202806282, phase=0, annotation='a'),\n",
      "\t\tForwardSignal(id=296735948590980609621309084608611617290, phase=0, annotation='b')\n",
>>>>>>> 313b3540
      "\t],\n",
      "\tshared_signals=[],\n",
      "\tfixed_signals=[],\n",
      "\texposed=[],\n",
      "\tannotations={\n",
<<<<<<< HEAD
      "\t\t142788527285743567215743361712843786762: a,\n",
      "\t\t142788567692106449489348851195099875850: b,\n",
      "\t\t142788599383371455194542612232465418762: fibo_step\n",
=======
      "\t\t296735892338985224495928199327202806282: a,\n",
      "\t\t296735948590980609621309084608611617290: b,\n",
      "\t\t296735985035935366183057500026159368714: fibo_step\n",
>>>>>>> 313b3540
      "\t},\n",
      "\tfixed_gen=None,\n",
      "\tfirst_step=None,\n",
      "\tlast_step=None,\n",
      "\tnum_steps=4\n",
      "\tq_enable=True\n",
      ")\n"
     ]
    }
   ],
   "source": [
    "print(fibo)"
   ]
  },
  {
   "cell_type": "markdown",
   "id": "a2358ce7-8192-4dc5-971e-1314d287ae3b",
   "metadata": {},
   "source": [
    "After initiating the Fibonacci circuit, we can generate witness assignments for it. `gen_witness` takes one argument of external input with `Any` type. However, because the only external input, `(1, 1)`, was hardcoded in `trace`, we don't need to provide an additional one and can put `None` for this argument. In practice, one circuit can have many different sets of witness assignments, each generated by a different external input argument. This is why we expose the `gen_witness` function to you."
   ]
  },
  {
   "cell_type": "code",
   "execution_count": 5,
   "id": "24a0d3d8-710e-42fe-99ae-7491b50d7cd7",
   "metadata": {},
   "outputs": [],
   "source": [
    "fibo_witness = fibo.gen_witness(None)"
   ]
  },
  {
   "cell_type": "markdown",
   "id": "f4762085-fa23-4e39-9380-e816cdf4eaaa",
   "metadata": {},
   "source": [
    "Again, you can print the witness assignments:"
   ]
  },
  {
   "cell_type": "code",
   "execution_count": 6,
   "id": "d1aaca8a-35eb-4c9d-8794-56869f696849",
   "metadata": {},
   "outputs": [
    {
     "name": "stdout",
     "output_type": "stream",
     "text": [
      "TraceWitness(\n",
      "\tstep_instances={\n",
      "\t\tStepInstance(\n",
<<<<<<< HEAD
      "\t\t\tstep_type_uuid=142788599383371455194542612232465418762,\n",
=======
      "\t\t\tstep_type_uuid=296735985035935366183057500026159368714,\n",
>>>>>>> 313b3540
      "\t\t\tassignments={\n",
      "\t\t\t\ta = 1,\n",
      "\t\t\t\tb = 1,\n",
      "\t\t\t\tc = 2\n",
      "\t\t\t},\n",
      "\t\t),\n",
      "\t\tStepInstance(\n",
<<<<<<< HEAD
      "\t\t\tstep_type_uuid=142788599383371455194542612232465418762,\n",
=======
      "\t\t\tstep_type_uuid=296735985035935366183057500026159368714,\n",
>>>>>>> 313b3540
      "\t\t\tassignments={\n",
      "\t\t\t\ta = 1,\n",
      "\t\t\t\tb = 2,\n",
      "\t\t\t\tc = 3\n",
      "\t\t\t},\n",
      "\t\t),\n",
      "\t\tStepInstance(\n",
<<<<<<< HEAD
      "\t\t\tstep_type_uuid=142788599383371455194542612232465418762,\n",
=======
      "\t\t\tstep_type_uuid=296735985035935366183057500026159368714,\n",
>>>>>>> 313b3540
      "\t\t\tassignments={\n",
      "\t\t\t\ta = 2,\n",
      "\t\t\t\tb = 3,\n",
      "\t\t\t\tc = 5\n",
      "\t\t\t},\n",
      "\t\t),\n",
      "\t\tStepInstance(\n",
<<<<<<< HEAD
      "\t\t\tstep_type_uuid=142788599383371455194542612232465418762,\n",
=======
      "\t\t\tstep_type_uuid=296735985035935366183057500026159368714,\n",
>>>>>>> 313b3540
      "\t\t\tassignments={\n",
      "\t\t\t\ta = 3,\n",
      "\t\t\t\tb = 5,\n",
      "\t\t\t\tc = 8\n",
      "\t\t\t},\n",
      "\t\t)\n",
      "\t},\n",
      ")\n"
     ]
    }
   ],
   "source": [
    "print(fibo_witness)"
   ]
  },
  {
   "cell_type": "markdown",
   "id": "f8937921-d923-4802-bc52-b3dbadb53c73",
   "metadata": {},
   "source": [
    "Finally, we can generate and verify proof with the witness using the Halo2 mock prover. The print out includes Halo2 and ChiquitoCore debug messages. `Ok(())` means that proof was correctly generated and verified for the witness and circuit. `Err()` prints out Halo2 and ChiquitoCore error messages, usually because some constraints in the circuit were not satisfied. Here, you should see the `Ok(())` print out."
   ]
  },
  {
   "cell_type": "code",
   "execution_count": 7,
   "id": "a3f8d245-adab-4e68-9ee6-5f6bafc12bd1",
   "metadata": {},
   "outputs": [
    {
     "name": "stdout",
     "output_type": "stream",
     "text": [
<<<<<<< HEAD
      "145806696406867587164175801408658475530\n",
=======
      "299677708487612622757214256453246388746\n",
>>>>>>> 313b3540
      "Ok(\n",
      "    (),\n",
      ")\n"
     ]
    }
   ],
   "source": [
    "fibo.halo2_mock_prover(fibo_witness)"
   ]
  },
  {
   "cell_type": "markdown",
   "id": "fa056c5c-95b0-44c7-9566-c030ac071cf3",
   "metadata": {},
   "source": [
    "Congratulations! Now you finished writing your first Fibonacci circuit and learned about the most essential concepts behind the step-based design of Chiquito, which simply combines step instances into a circuit! With abstraction, composability, modularity, and smooth user experience as the key tenets, writing Halo2 circuits has never been easier with PyChiquito!\n",
    "\n",
    "Next up, in Chapter 3, you will learn about testing your circuit with multiple different witnesses."
   ]
  }
 ],
 "metadata": {
  "kernelspec": {
<<<<<<< HEAD
   "display_name": "Python 3 (ipykernel)",
=======
   "display_name": "chiquito_kernel",
>>>>>>> 313b3540
   "language": "python",
   "name": "chiquito_kernel"
  },
  "language_info": {
   "codemirror_mode": {
    "name": "ipython",
    "version": 3
   },
   "file_extension": ".py",
   "mimetype": "text/x-python",
   "name": "python",
   "nbconvert_exporter": "python",
   "pygments_lexer": "ipython3",
   "version": "3.11.4"
  }
 },
 "nbformat": 4,
 "nbformat_minor": 5
}<|MERGE_RESOLUTION|>--- conflicted
+++ resolved
@@ -255,19 +255,11 @@
      "text": [
       "ASTCircuit(\n",
       "\tstep_types={\n",
-<<<<<<< HEAD
-      "\t\t142788599383371455194542612232465418762: ASTStepType(\n",
-      "\t\t\tid=142788599383371455194542612232465418762,\n",
-      "\t\t\tname='fibo_step',\n",
-      "\t\t\tsignals=[\n",
-      "\t\t\t\tInternalSignal(id=142788636620607836899675527199131830794, annotation='c')\n",
-=======
       "\t\t296735985035935366183057500026159368714: ASTStepType(\n",
       "\t\t\tid=296735985035935366183057500026159368714,\n",
       "\t\t\tname='fibo_step',\n",
       "\t\t\tsignals=[\n",
       "\t\t\t\tInternalSignal(id=296736027819143123884964945758968744458, annotation='c')\n",
->>>>>>> 313b3540
       "\t\t\t],\n",
       "\t\t\tconstraints=[\n",
       "\t\t\t\tConstraint(\n",
@@ -280,36 +272,21 @@
       "\t\t\t\tTransitionConstraint((c == next(b)))\n",
       "\t\t\t],\n",
       "\t\t\tannotations={\n",
-<<<<<<< HEAD
-      "\t\t\t\t142788636620607836899675527199131830794: c\n",
-=======
       "\t\t\t\t296736027819143123884964945758968744458: c\n",
->>>>>>> 313b3540
       "\t\t\t}\n",
       "\t\t)\n",
       "\t},\n",
       "\tforward_signals=[\n",
-<<<<<<< HEAD
-      "\t\tForwardSignal(id=142788527285743567215743361712843786762, phase=0, annotation='a'),\n",
-      "\t\tForwardSignal(id=142788567692106449489348851195099875850, phase=0, annotation='b')\n",
-=======
       "\t\tForwardSignal(id=296735892338985224495928199327202806282, phase=0, annotation='a'),\n",
       "\t\tForwardSignal(id=296735948590980609621309084608611617290, phase=0, annotation='b')\n",
->>>>>>> 313b3540
       "\t],\n",
       "\tshared_signals=[],\n",
       "\tfixed_signals=[],\n",
       "\texposed=[],\n",
       "\tannotations={\n",
-<<<<<<< HEAD
-      "\t\t142788527285743567215743361712843786762: a,\n",
-      "\t\t142788567692106449489348851195099875850: b,\n",
-      "\t\t142788599383371455194542612232465418762: fibo_step\n",
-=======
       "\t\t296735892338985224495928199327202806282: a,\n",
       "\t\t296735948590980609621309084608611617290: b,\n",
       "\t\t296735985035935366183057500026159368714: fibo_step\n",
->>>>>>> 313b3540
       "\t},\n",
       "\tfixed_gen=None,\n",
       "\tfirst_step=None,\n",
@@ -363,11 +340,7 @@
       "TraceWitness(\n",
       "\tstep_instances={\n",
       "\t\tStepInstance(\n",
-<<<<<<< HEAD
-      "\t\t\tstep_type_uuid=142788599383371455194542612232465418762,\n",
-=======
       "\t\t\tstep_type_uuid=296735985035935366183057500026159368714,\n",
->>>>>>> 313b3540
       "\t\t\tassignments={\n",
       "\t\t\t\ta = 1,\n",
       "\t\t\t\tb = 1,\n",
@@ -375,11 +348,7 @@
       "\t\t\t},\n",
       "\t\t),\n",
       "\t\tStepInstance(\n",
-<<<<<<< HEAD
-      "\t\t\tstep_type_uuid=142788599383371455194542612232465418762,\n",
-=======
       "\t\t\tstep_type_uuid=296735985035935366183057500026159368714,\n",
->>>>>>> 313b3540
       "\t\t\tassignments={\n",
       "\t\t\t\ta = 1,\n",
       "\t\t\t\tb = 2,\n",
@@ -387,11 +356,7 @@
       "\t\t\t},\n",
       "\t\t),\n",
       "\t\tStepInstance(\n",
-<<<<<<< HEAD
-      "\t\t\tstep_type_uuid=142788599383371455194542612232465418762,\n",
-=======
       "\t\t\tstep_type_uuid=296735985035935366183057500026159368714,\n",
->>>>>>> 313b3540
       "\t\t\tassignments={\n",
       "\t\t\t\ta = 2,\n",
       "\t\t\t\tb = 3,\n",
@@ -399,11 +364,7 @@
       "\t\t\t},\n",
       "\t\t),\n",
       "\t\tStepInstance(\n",
-<<<<<<< HEAD
-      "\t\t\tstep_type_uuid=142788599383371455194542612232465418762,\n",
-=======
       "\t\t\tstep_type_uuid=296735985035935366183057500026159368714,\n",
->>>>>>> 313b3540
       "\t\t\tassignments={\n",
       "\t\t\t\ta = 3,\n",
       "\t\t\t\tb = 5,\n",
@@ -437,11 +398,7 @@
      "name": "stdout",
      "output_type": "stream",
      "text": [
-<<<<<<< HEAD
-      "145806696406867587164175801408658475530\n",
-=======
       "299677708487612622757214256453246388746\n",
->>>>>>> 313b3540
       "Ok(\n",
       "    (),\n",
       ")\n"
@@ -465,11 +422,7 @@
  ],
  "metadata": {
   "kernelspec": {
-<<<<<<< HEAD
-   "display_name": "Python 3 (ipykernel)",
-=======
    "display_name": "chiquito_kernel",
->>>>>>> 313b3540
    "language": "python",
    "name": "chiquito_kernel"
   },
