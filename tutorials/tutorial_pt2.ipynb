{
 "cells": [
  {
   "attachments": {},
   "cell_type": "markdown",
   "id": "11105438-f775-4ff5-a91c-b236aedd9eb1",
   "metadata": {},
   "source": [
    "# Part 2: Quick Start\n",
    "Chiquito's Python frontend requires using a Python virtual environment for its dependencies, which you should have setup following the [Python README](https://github.com/privacy-scaling-explorations/chiquito/tree/main/src/frontend/python/README.md).\n",
    "\n",
    "Specifically, after cloning Chiquito, you need to run the following commands in your local machine (NOT in Jupyter):\n",
    "```\n",
    "python3 -m venv .env # create virtual environment\n",
    "source .env/bin/activate # activate virtual environment\n",
    "pip install -r requirements.txt # install required python dependencies from requirements.txt\n",
    "maturin develop # build the project with rust bindings\n",
    "```\n",
    "\n",
<<<<<<< HEAD
    "Then install your local Python virtual environment as a Jupyter Lab Kernel called `pychiquito_kernel`. \n",
=======
    "Then install your local Python virtual environment as a Jupyter Lab Kernel called `chiquito_kernel`. \n",
>>>>>>> 313b3540
    "```\n",
    "python -m ipykernel install --user --name=chiquito_kernel\n",
    "```\n",
    "\n",
    "After that, run the following: \n",
    "```\n",
    "cd tutorials # navigate to the tutorials subfolder\n",
    "jupyter lab # launch jupyter notebook in browser\n",
    "```\n",
    "\n",
    "In browser, make sure you are using the Kernel we just created called `chiquito_kernel`, which you can change by going to the `Kernel` tab of Jupyter Lab's top menu bar and click `Change Kernel...`\n"
   ]
  }
 ],
 "metadata": {
  "kernelspec": {
<<<<<<< HEAD
   "display_name": "Python 3 (ipykernel)",
   "language": "python",
   "name": "python3"
=======
   "display_name": "chiquito_kernel",
   "language": "python",
   "name": "chiquito_kernel"
>>>>>>> 313b3540
  },
  "language_info": {
   "codemirror_mode": {
    "name": "ipython",
    "version": 3
   },
   "file_extension": ".py",
   "mimetype": "text/x-python",
   "name": "python",
   "nbconvert_exporter": "python",
   "pygments_lexer": "ipython3",
   "version": "3.11.4"
  }
 },
 "nbformat": 4,
 "nbformat_minor": 5
}<|MERGE_RESOLUTION|>--- conflicted
+++ resolved
@@ -17,11 +17,7 @@
     "maturin develop # build the project with rust bindings\n",
     "```\n",
     "\n",
-<<<<<<< HEAD
-    "Then install your local Python virtual environment as a Jupyter Lab Kernel called `pychiquito_kernel`. \n",
-=======
     "Then install your local Python virtual environment as a Jupyter Lab Kernel called `chiquito_kernel`. \n",
->>>>>>> 313b3540
     "```\n",
     "python -m ipykernel install --user --name=chiquito_kernel\n",
     "```\n",
@@ -38,15 +34,9 @@
  ],
  "metadata": {
   "kernelspec": {
-<<<<<<< HEAD
-   "display_name": "Python 3 (ipykernel)",
-   "language": "python",
-   "name": "python3"
-=======
    "display_name": "chiquito_kernel",
    "language": "python",
    "name": "chiquito_kernel"
->>>>>>> 313b3540
   },
   "language_info": {
    "codemirror_mode": {
