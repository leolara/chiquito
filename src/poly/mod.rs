use std::{
    collections::HashMap,
    fmt::Debug,
    hash::Hash,
    ops::{Add, Mul, Neg, Sub},
};

use halo2_proofs::plonk::Expression;

use crate::field::Field;

pub mod mielim;
pub mod reduce;
pub mod simplify;

pub trait ToExpr<F, V> {
    fn expr(&self) -> Expr<F, V>;
}

pub trait ToField<F> {
    fn field(&self) -> F;
}

#[derive(Clone)]
pub enum Expr<F, V> {
    Const(F),
    Sum(Vec<Expr<F, V>>),
    Mul(Vec<Expr<F, V>>),
    Neg(Box<Expr<F, V>>),
    Pow(Box<Expr<F, V>>, u32),
    Query(V),
    Halo2Expr(Expression<F>),

    MI(Box<Expr<F, V>>), //  Multiplicative inverse, but MI(0) = 0
}

impl<F, V> Expr<F, V> {
    pub fn degree(&self) -> usize {
        match self {
            Expr::Const(_) => 0,
            Expr::Sum(ses) => ses.iter().map(|se| se.degree()).max().unwrap(),
            Expr::Mul(ses) => ses.iter().fold(0, |acc, se| acc + se.degree()),
            Expr::Neg(se) => se.degree(),
            Expr::Pow(se, exp) => se.degree() * (*exp as usize),
            Expr::Query(_) => 1,
            Expr::Halo2Expr(_) => panic!("not implemented"),
            Expr::MI(_) => panic!("not implemented"),
        }
    }
}

impl<F: Debug, V: Debug> Debug for Expr<F, V> {
    fn fmt(&self, f: &mut std::fmt::Formatter<'_>) -> std::fmt::Result {
        match self {
            Self::Const(arg0) => {
                let formatted = format!("{:?}", arg0);
                if formatted.starts_with("0x") {
                    let s = format!(
                        "0x{}",
                        formatted.trim_start_matches("0x").trim_start_matches('0')
                    );
                    write!(f, "{}", s)
                } else {
                    write!(f, "{}", formatted)
                }
            }
            Self::Sum(arg0) => write!(
                f,
                "({})",
                arg0.iter()
                    .map(|v| format!("{:?}", v))
                    .collect::<Vec<String>>()
                    .join(" + ")
            ),
            Self::Mul(arg0) => write!(
                f,
                "({})",
                arg0.iter()
                    .map(|v| format!("{:?}", v))
                    .collect::<Vec<String>>()
                    .join(" * ")
            ),
            Self::Neg(arg0) => write!(f, "(-{:?})", arg0),
            Self::Pow(arg0, arg1) => write!(f, "({:?})^{}", arg0, arg1),
            Self::Query(arg0) => write!(f, "{:?}", arg0),
            Self::Halo2Expr(arg0) => write!(f, "halo2({:?})", arg0),
            Self::MI(arg0) => write!(f, "mi({:?})", arg0),
        }
    }
}

pub type VarAssignments<F, V> = HashMap<V, F>;

impl<F: Field + Hash, V: Eq + PartialEq + Hash> Expr<F, V> {
    pub fn eval(&self, assignments: &VarAssignments<F, V>) -> Option<F> {
        match self {
            Expr::Const(v) => Some(*v),
            Expr::Sum(ses) => ses
                .iter()
                .try_fold(F::ZERO, |acc, se| Some(acc + se.eval(assignments)?)),
            Expr::Mul(ses) => ses
                .iter()
                .try_fold(F::ONE, |acc, se| Some(acc * se.eval(assignments)?)),
            Expr::Neg(se) => Some(F::ZERO - se.eval(assignments)?),
            Expr::Pow(se, exp) => Some(se.eval(assignments)?.pow([*exp as u64])),
            Expr::Query(q) => assignments.get(q).copied(),
            Expr::MI(se) => Some(se.eval(assignments)?.mi()),

            // Not implemented, and not necessary for aexpr
            Expr::Halo2Expr(_) => None,
        }
    }
}

impl<F: Clone, V: Clone> ToExpr<F, V> for Expr<F, V> {
    fn expr(&self) -> Expr<F, V> {
        self.clone()
    }
}

impl<F: Clone + From<u64>, V: Clone> Expr<F, V> {
    /// Returns (1-self).
    pub fn one_minus(&self) -> Self {
        use Expr::Const;

        Const(F::from(1u64)) + (-self.clone())
    }

    /// Casts OneZero representation to anti-booly representation.
    pub fn cast_anti_booly(&self) -> Self {
        self.one_minus()
    }

    /// Casts anti-booly represation to OneZero representation.
    pub fn cast_one_zero(&self) -> Self {
        use Expr::MI;

        (self.clone() * MI(Box::new(self.clone()))).one_minus()
    }
}

impl<F, V, RHS: Into<Expr<F, V>>> Add<RHS> for Expr<F, V> {
    type Output = Self;
    fn add(self, rhs: RHS) -> Self {
        use Expr::*;
        match self {
            Sum(mut xs) => {
                xs.push(rhs.into());
                Sum(xs)
            }
            e => Sum(vec![e, rhs.into()]),
        }
    }
}

impl<F, V, RHS: Into<Expr<F, V>>> Sub<RHS> for Expr<F, V> {
    type Output = Self;
    fn sub(self, rhs: RHS) -> Self {
        use Expr::*;
        match self {
            Sum(mut xs) => {
                xs.push(rhs.into().neg());
                Sum(xs)
            }
            e => Sum(vec![e, rhs.into().neg()]),
        }
    }
}

impl<F, V, RHS: Into<Expr<F, V>>> Mul<RHS> for Expr<F, V> {
    type Output = Self;
    fn mul(self, rhs: RHS) -> Self {
        use Expr::*;
        match self {
            Mul(mut xs) => {
                xs.push(rhs.into());
                Mul(xs)
            }
            e => Mul(vec![e, rhs.into()]),
        }
    }
}

impl<F, V> Neg for Expr<F, V> {
    type Output = Self;
    fn neg(self) -> Self {
        match self {
            Expr::Neg(xs) => *xs,
            e => Expr::Neg(Box::new(e)),
        }
    }
}

macro_rules! impl_expr_like {
    ($type:ty) => {
        impl<F: From<u64>, V> From<$type> for Expr<F, V> {
            #[inline]
            fn from(value: $type) -> Self {
                Expr::Const(F::from(value as u64))
            }
        }

        impl<F: From<u64>, V> $crate::poly::ToExpr<F, V> for $type {
            #[inline]
            fn expr(&self) -> Expr<F, V> {
                Expr::Const(F::from(*self as u64))
            }
        }

        impl<F: From<u64>> $crate::poly::ToField<F> for $type {
            #[inline]
            fn field(&self) -> F {
                F::from(*self as u64)
            }
        }
    };
}

impl_expr_like!(bool);
impl_expr_like!(u8);
impl_expr_like!(u32);
impl_expr_like!(u64);
impl_expr_like!(usize);

impl<F: Field + From<u64>, V> From<i32> for Expr<F, V> {
    #[inline]
    fn from(value: i32) -> Self {
        Expr::Const(
            F::from(value.unsigned_abs() as u64)
                * if value.is_negative() { -F::ONE } else { F::ONE },
        )
    }
}

impl<F: Field + From<u64>, V> ToExpr<F, V> for i32 {
    #[inline]
    fn expr(&self) -> Expr<F, V> {
        Expr::Const(
            F::from(self.unsigned_abs() as u64) * if self.is_negative() { -F::ONE } else { F::ONE },
        )
    }
}

impl<F: Field + From<u64>> ToField<F> for i32 {
    #[inline]
    fn field(&self) -> F {
        F::from(self.unsigned_abs() as u64) * if self.is_negative() { -F::ONE } else { F::ONE }
    }
}

impl<F, V> From<Expression<F>> for Expr<F, V> {
    #[inline]
    fn from(value: Expression<F>) -> Self {
        Expr::Halo2Expr(value)
    }
}

pub trait SignalFactory<V> {
    fn create<S: Into<String>>(&mut self, annotation: S) -> V;
}

/// The result of decomposing a PI into several
#[derive(Debug, Clone)]
pub struct ConstrDecomp<F, V> {
    /// PI constraint for the new signals introduced.
<<<<<<< HEAD
    pub constrs: Vec<Expr<F, V>>,
    /// Expressions for how to create the witness for the generated signals the orginal expression
=======
    constrs: Vec<Expr<F, V>>,
    /// Expressions for how to create the witness for the generated signals the original expression
>>>>>>> 35bc6600
    /// has be decomposed into.
    pub auto_signals: HashMap<V, Expr<F, V>>,
}

impl<F, V> Default for ConstrDecomp<F, V> {
    fn default() -> Self {
        Self {
            constrs: Default::default(),
            auto_signals: Default::default(),
        }
    }
}

impl<F: Clone, V: Clone + Eq + PartialEq + Hash> ConstrDecomp<F, V> {
    fn auto_eq(&mut self, signal: V, expr: Expr<F, V>) {
        self.constrs.push(Expr::Sum(vec![
            expr.clone(),
            Expr::Neg(Box::new(Expr::Query(signal.clone()))),
        ]));

        self.auto_signals.insert(signal, expr);
    }
}

#[cfg(test)]
mod test {
    use halo2_proofs::halo2curves::bn256::Fr;

    use crate::{field::Field, poly::VarAssignments};

    use super::Expr;

    #[test]
    fn eval_const() {
        use super::Expr::*;

        let experiment: Expr<Fr, String> = Const(Fr::ONE);
        let assignments: VarAssignments<Fr, String> = VarAssignments::default();

        assert_eq!(experiment.eval(&assignments), Some(Fr::ONE))
    }

    #[test]
    fn eval_var() {
        use super::Expr::*;

        let experiment: Expr<Fr, &str> = Query("a");
        let mut assignments: VarAssignments<Fr, &str> = VarAssignments::default();
        assignments.insert("a", Fr::ONE);

        assert_eq!(experiment.eval(&assignments), Some(Fr::ONE))
    }

    #[test]
    fn eval_expr() {
        use super::Expr::*;

        let experiment: Expr<Fr, &str> = (Query("a") * Query("b")) + Query("c") - Const(Fr::ONE);
        let mut assignments: VarAssignments<Fr, &str> = VarAssignments::default();
        assignments.insert("a", Fr::from(2));
        assignments.insert("b", Fr::from(3));
        assignments.insert("c", Fr::from(4));

        assert_eq!(experiment.eval(&assignments), Some(Fr::from(9)))
    }

    #[test]
    fn eval_expr_missing_var() {
        use super::Expr::*;

        let experiment: Expr<Fr, &str> = (Query("a") * Query("b")) + Query("c") - Const(Fr::ONE);
        let mut assignments: VarAssignments<Fr, &str> = VarAssignments::default();
        assignments.insert("a", Fr::from(2));
        // REMOVE assignments.insert("b", Fr::from(3));
        assignments.insert("c", Fr::from(4));

        assert_eq!(experiment.eval(&assignments), None)
    }

    #[test]
    fn test_degree_expr() {
        use super::Expr::*;

        let expr: Expr<Fr, &str> =
            (Query("a") * Query("a")) + (Query("c") * Query("d")) - Const(Fr::ONE);

        assert_eq!(expr.degree(), 2);

        let expr: Expr<Fr, &str> =
            (Query("a") * Query("a")) + (Query("c") * Query("d")) * Query("e");

        assert_eq!(expr.degree(), 3);
    }

    #[test]
    fn test_expr_sum() {
        use super::Expr::*;

        let lhs: Expr<Fr, &str> = Query("a") + Query("b");

        let rhs: Expr<Fr, &str> = Query("c") + Query("d");

        assert_eq!(
            format!("({:?} + {:?})", lhs, rhs),
            format!("{:?}", Sum(vec![lhs, rhs]))
        );
    }

    #[test]
    fn test_expr_mul() {
        use super::Expr::*;

        let lhs: Expr<Fr, &str> = Query("a") * Query("b");

        let rhs: Expr<Fr, &str> = Query("c") * Query("d");

        assert_eq!(
            format!("({:?} * {:?})", lhs, rhs),
            format!("{:?}", Mul(vec![lhs, rhs]))
        );
    }

    #[test]
    fn test_expr_neg() {
        use super::Expr::*;

        let expr: Expr<Fr, &str> = Query("a") + Query("b");

        assert_eq!(
            format!("(-{:?})", expr),
            format!("{:?}", Neg(Box::new(expr)))
        );

        let lhs: Expr<Fr, &str> = Query("a") * Query("b");
        let rhs: Expr<Fr, &str> = Query("c") + Query("d");

        let expr: Expr<Fr, &str> = lhs.clone() - rhs.clone();

        assert_eq!(
            format!("{:?}", Sum(vec![lhs, Neg(Box::new(rhs))])),
            format!("{:?}", expr)
        );
    }
}<|MERGE_RESOLUTION|>--- conflicted
+++ resolved
@@ -263,13 +263,8 @@
 #[derive(Debug, Clone)]
 pub struct ConstrDecomp<F, V> {
     /// PI constraint for the new signals introduced.
-<<<<<<< HEAD
     pub constrs: Vec<Expr<F, V>>,
     /// Expressions for how to create the witness for the generated signals the orginal expression
-=======
-    constrs: Vec<Expr<F, V>>,
-    /// Expressions for how to create the witness for the generated signals the original expression
->>>>>>> 35bc6600
     /// has be decomposed into.
     pub auto_signals: HashMap<V, Expr<F, V>>,
 }
