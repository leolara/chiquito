--- conflicted
+++ resolved
@@ -9,16 +9,7 @@
     wit_gen::{FixedAssignment, FixedGenContext, Trace, TraceContext},
 };
 
-<<<<<<< HEAD
-pub use expr::*;
-
-use halo2_proofs::{
-    arithmetic::Field,
-    plonk::{Advice, Column as Halo2Column, ColumnType, Fixed},
-};
-=======
 use halo2_proofs::plonk::{Advice, Column as Halo2Column, ColumnType, Fixed};
->>>>>>> 6ca57e0d
 
 use self::query::Queriable;
 
