pub mod query;
pub mod sbpir_machine;

use std::{collections::HashMap, fmt::Debug, hash::Hash, marker::PhantomData, rc::Rc};

use crate::{
    field::Field,
    frontend::dsl::{
        trace::{DSLTraceGenerator, TraceContext},
        StepTypeHandler,
    },
    poly::{self, mielim::mi_elimination, reduce::reduce_degree, ConstrDecomp, Expr},
    util::{uuid, UUID},
    wit_gen::{FixedAssignment, FixedGenContext, NullTraceGenerator, TraceGenerator},
};

use halo2_proofs::plonk::{Advice, Column as Halo2Column, ColumnType, Fixed};
use sbpir_machine::SBPIRMachine;

use self::query::Queriable;

/// Circuit (Step-Based Polynomial Identity Representation)
#[derive(Clone)]
pub struct SBPIRLegacy<F, TG: TraceGenerator<F> = DSLTraceGenerator<F>, M = ()> {
    pub step_types: HashMap<UUID, StepType<F, M>>,

    pub forward_signals: Vec<ForwardSignal>,
    pub shared_signals: Vec<SharedSignal>,
    pub fixed_signals: Vec<FixedSignal>,
    pub halo2_advice: Vec<ImportedHalo2Advice>,
    pub halo2_fixed: Vec<ImportedHalo2Fixed>,
    pub exposed: Vec<(Queriable<F>, ExposeOffset)>,

    pub annotations: HashMap<UUID, String>,

    pub trace_generator: Option<TG>,
    pub fixed_assignments: Option<FixedAssignment<F>>,

    pub first_step: Option<StepTypeUUID>,
    pub last_step: Option<StepTypeUUID>,
    pub num_steps: usize,
    pub q_enable: bool,

    pub id: UUID,
}

impl<F: Debug, TG: TraceGenerator<F>, M: Debug> Debug for SBPIRLegacy<F, TG, M> {
    fn fmt(&self, f: &mut std::fmt::Formatter<'_>) -> std::fmt::Result {
        f.debug_struct("Circuit")
            .field("step_types", &self.step_types)
            .field("forward_signals", &self.forward_signals)
            .field("shared_signals", &self.shared_signals)
            .field("fixed_signals", &self.fixed_signals)
            .field("halo2_advice", &self.halo2_advice)
            .field("halo2_fixed", &self.halo2_fixed)
            .field("exposed", &self.exposed)
            .field("annotations", &self.annotations)
            .field("fixed_assignments", &self.fixed_assignments)
            .field("first_step", &self.first_step)
            .field("last_step", &self.last_step)
            .field("num_steps", &self.num_steps)
            .field("q_enable", &self.q_enable)
            .finish()
    }
}

impl<F, TG: TraceGenerator<F>, M> Default for SBPIRLegacy<F, TG, M> {
    fn default() -> Self {
        Self {
            step_types: Default::default(),
            forward_signals: Default::default(),
            shared_signals: Default::default(),
            fixed_signals: Default::default(),
            halo2_advice: Default::default(),
            halo2_fixed: Default::default(),
            exposed: Default::default(),

            num_steps: Default::default(),

            annotations: Default::default(),

            trace_generator: None,
            fixed_assignments: None,

            first_step: None,
            last_step: None,

            id: uuid(),
            q_enable: true,
        }
    }
}

impl<F, TG: TraceGenerator<F>, M> SBPIRLegacy<F, TG, M> {
    pub fn add_forward<N: Into<String>>(&mut self, name: N, phase: usize) -> ForwardSignal {
        let name = name.into();
        let signal = ForwardSignal::new_with_phase(phase, name.clone());

        self.forward_signals.push(signal);
        self.annotations.insert(signal.uuid(), name);

        signal
    }

    pub fn add_shared<N: Into<String>>(&mut self, name: N, phase: usize) -> SharedSignal {
        let name = name.into();
        let signal = SharedSignal::new_with_phase(phase, name.clone());

        self.shared_signals.push(signal);
        self.annotations.insert(signal.uuid(), name);

        signal
    }

    pub fn add_fixed<N: Into<String>>(&mut self, name: N) -> FixedSignal {
        let name = name.into();
        let signal = FixedSignal::new(name.clone());

        self.fixed_signals.push(signal);
        self.annotations.insert(signal.uuid(), name);

        signal
    }

    pub fn expose(&mut self, signal: Queriable<F>, offset: ExposeOffset) {
        match signal {
            Queriable::Forward(..) | Queriable::Shared(..) => {
                let existing_forward_signal = self
                    .forward_signals
                    .clone()
                    .iter()
                    .any(|s| s.uuid() == signal.uuid());
                let existing_shared_signal = self
                    .shared_signals
                    .clone()
                    .iter()
                    .any(|s| s.uuid() == signal.uuid());
                if !existing_forward_signal && !existing_shared_signal {
                    panic!("Signal not found in forward signals.");
                }
                self.exposed.push((signal, offset));
            }
            _ => panic!("Can only expose forward and shared signals."),
        }
    }

    pub fn add_halo2_advice(
        &mut self,
        name: &str,
        column: Halo2Column<Advice>,
    ) -> ImportedHalo2Advice {
        let advice = ImportedHalo2Advice::new(column, name.to_string());

        self.halo2_advice.push(advice);
        self.annotations.insert(advice.uuid(), name.to_string());

        advice
    }

    pub fn add_halo2_fixed(
        &mut self,
        name: &str,
        column: Halo2Column<Fixed>,
    ) -> ImportedHalo2Fixed {
        let advice = ImportedHalo2Fixed::new(column, name.to_string());

        self.halo2_fixed.push(advice);
        self.annotations.insert(advice.uuid(), name.to_string());

        advice
    }

    pub fn add_step_type<N: Into<String>>(&mut self, handler: StepTypeHandler, name: N) {
        self.annotations.insert(handler.uuid(), name.into());
    }

    pub fn add_step_type_def(&mut self, step: StepType<F, M>) -> StepTypeUUID {
        let uuid = step.uuid();
        self.step_types.insert(uuid, step);

        uuid
    }

    pub fn set_fixed_assignments(&mut self, assignments: FixedAssignment<F>) {
        match self.fixed_assignments {
            None => {
                self.fixed_assignments = Some(assignments);
            }
            Some(_) => panic!("circuit cannot have more than one fixed generator"),
        }
    }

    pub fn without_trace(self) -> SBPIRLegacy<F, NullTraceGenerator, M> {
        SBPIRLegacy {
            step_types: self.step_types,
            forward_signals: self.forward_signals,
            shared_signals: self.shared_signals,
            fixed_signals: self.fixed_signals,
            halo2_advice: self.halo2_advice,
            halo2_fixed: self.halo2_fixed,
            exposed: self.exposed,
            annotations: self.annotations,
            trace_generator: None, // Remove the trace.
            fixed_assignments: self.fixed_assignments,
            first_step: self.first_step,
            last_step: self.last_step,
            num_steps: self.num_steps,
            q_enable: self.q_enable,
            id: self.id,
        }
    }

    pub(crate) fn with_trace<TG2: TraceGenerator<F>>(self, trace: TG2) -> SBPIRLegacy<F, TG2, M> {
        SBPIRLegacy {
            trace_generator: Some(trace), // Change trace
            step_types: self.step_types,
            forward_signals: self.forward_signals,
            shared_signals: self.shared_signals,
            fixed_signals: self.fixed_signals,
            halo2_advice: self.halo2_advice,
            halo2_fixed: self.halo2_fixed,
            exposed: self.exposed,
            annotations: self.annotations,
            fixed_assignments: self.fixed_assignments,
            first_step: self.first_step,
            last_step: self.last_step,
            num_steps: self.num_steps,
            q_enable: self.q_enable,
            id: self.id,
        }
    }
}

impl<F: Field, TraceArgs: Clone> SBPIRLegacy<F, DSLTraceGenerator<F, TraceArgs>> {
    pub fn set_trace<D>(&mut self, def: D)
    where
        D: Fn(&mut TraceContext<F>, TraceArgs) + 'static,
    {
        // TODO: should we check that number of steps has been set?

        match self.trace_generator {
            None => {
                self.trace_generator = Some(DSLTraceGenerator::new(Rc::new(def), self.num_steps));
            }
            Some(_) => panic!("circuit cannot have more than one trace generator"),
        }
    }
}

impl<F: Clone + Field, TG: TraceGenerator<F>> SBPIRLegacy<F, TG> {
    pub fn clone_without_trace(&self) -> SBPIRLegacy<F, NullTraceGenerator> {
        SBPIRLegacy {
            step_types: self.step_types.clone(),
            forward_signals: self.forward_signals.clone(),
            shared_signals: self.shared_signals.clone(),
            fixed_signals: self.fixed_signals.clone(),
            halo2_advice: self.halo2_advice.clone(),
            halo2_fixed: self.halo2_fixed.clone(),
            exposed: self.exposed.clone(),
            annotations: self.annotations.clone(),
            trace_generator: None, // Remove the trace.
            fixed_assignments: self.fixed_assignments.clone(),
            first_step: self.first_step,
            last_step: self.last_step,
            num_steps: self.num_steps,
            q_enable: self.q_enable,
            id: self.id,
        }
    }
}

<<<<<<< HEAD
pub struct SBPIR<F, TG: TraceGenerator<F> = DSLTraceGenerator<F>, M = ()> {
    pub machines: HashMap<UUID, SBPIRMachine<F, TG, M>>,
    pub identifiers: HashMap<String, UUID>,
}

impl<F, TG: TraceGenerator<F>> SBPIR<F, TG> {
    pub(crate) fn from_legacy(circuit: SBPIRLegacy<F, TG>, machine_id: &str) -> SBPIR<F, TG> {
        let mut machines = HashMap::new();
        let circuit_id = circuit.id;
        machines.insert(circuit_id, SBPIRMachine::<F, TG, ()>::from_legacy(circuit));
        let mut identifiers = HashMap::new();
        identifiers.insert(machine_id.to_string(), circuit_id);
=======
#[derive(Debug)]
pub struct SBPIR<F: Clone, TG: TraceGenerator<F> = DSLTraceGenerator<F>> {
    pub machines: HashMap<String, SBPIRMachine<F, TG>>,
    pub identifiers: HashMap<String, UUID>,
}

impl<F: Field + Hash, TG: TraceGenerator<F>> SBPIR<F, TG> {
    pub(crate) fn default() -> SBPIR<F, TG> {
        let machines = HashMap::new();
        let identifiers = HashMap::new();
>>>>>>> c07f98dc
        SBPIR {
            machines,
            identifiers,
        }
    }

    pub(crate) fn with_trace<TG2: TraceGenerator<F> + Clone>(
        &self,
        // TODO does it have to be the same trace across all the machines?
        trace: &TG2,
    ) -> SBPIR<F, TG2> {
        let mut machines_with_trace = HashMap::new();
        for (name, machine) in self.machines.iter() {
            let machine_with_trace = machine.with_trace(trace.clone());
            machines_with_trace.insert(name.clone(), machine_with_trace);
        }
        SBPIR {
            machines: machines_with_trace,
            identifiers: self.identifiers.clone(),
        }
    }

    pub(crate) fn without_trace(&self) -> SBPIR<F, NullTraceGenerator> {
        let mut machines_without_trace = HashMap::new();
        for (name, machine) in self.machines.iter() {
            let machine_without_trace = machine.without_trace();
            machines_without_trace.insert(name.clone(), machine_without_trace);
        }
        SBPIR {
            machines: machines_without_trace,
            identifiers: self.identifiers.clone(),
        }
    }

    /// Eliminate multiplicative inverses
    pub(crate) fn eliminate_mul_inv(mut self) -> SBPIR<F, TG> {
        for machine in self.machines.values_mut() {
            for (_, step_type) in machine.step_types.iter_mut() {
                let mut signal_factory = SignalFactory::default();

                step_type
                    .decomp_constraints(|expr| mi_elimination(expr.clone(), &mut signal_factory));
            }
        }

        self
    }

    pub(crate) fn reduce(mut self, degree: usize) -> SBPIR<F, TG> {
        for machine in self.machines.values_mut() {
            for (_, step_type) in machine.step_types.iter_mut() {
                let mut signal_factory = SignalFactory::default();

                step_type.decomp_constraints(|expr| {
                    reduce_degree(expr.clone(), degree, &mut signal_factory)
                });
            }
        }

        self
    }
}

// Basic signal factory.
#[derive(Default)]
struct SignalFactory<F> {
    count: u64,
    _p: PhantomData<F>,
}

impl<F> poly::SignalFactory<Queriable<F>> for SignalFactory<F> {
    fn create<S: Into<String>>(&mut self, annotation: S) -> Queriable<F> {
        self.count += 1;
        Queriable::Internal(InternalSignal::new(format!(
            "{}-{}",
            annotation.into(),
            self.count
        )))
    }
}

pub type FixedGen<F> = dyn Fn(&mut FixedGenContext<F>) + 'static;

pub type StepTypeUUID = UUID;

#[derive(Clone)]
/// Step
pub struct StepType<F, M> {
    id: StepTypeUUID,

    pub name: String,
    pub signals: Vec<InternalSignal>,
    pub constraints: Vec<Constraint<F, M>>,
    pub transition_constraints: Vec<TransitionConstraint<F, M>>,
    pub lookups: Vec<Lookup<F, M>>,

    pub auto_signals: HashMap<Queriable<F>, PIR<F, M>>,

    pub annotations: HashMap<UUID, String>,
}

impl<F: Debug, M: Debug> Debug for StepType<F, M> {
    fn fmt(&self, f: &mut std::fmt::Formatter<'_>) -> std::fmt::Result {
        f.debug_struct("StepType")
            .field("id", &self.id)
            .field("signals", &self.signals)
            .field("constraints", &self.constraints)
            .field("transition_constraints", &self.transition_constraints)
            .field("lookups", &self.lookups)
            .field("auto_signals", &self.auto_signals)
            .finish()
    }
}

impl<F, M> StepType<F, M> {
    pub fn new(uuid: UUID, name: String) -> Self {
        Self {
            id: uuid,
            name,
            signals: Default::default(),
            constraints: Default::default(),
            transition_constraints: Default::default(),
            lookups: Default::default(),
            auto_signals: Default::default(),
            annotations: Default::default(),
        }
    }

    pub fn uuid(&self) -> StepTypeUUID {
        self.id
    }

    pub fn name(&self) -> String {
        self.name.clone()
    }

    pub fn add_signal<N: Into<String>>(&mut self, name: N) -> InternalSignal {
        let name = name.into();
        let signal = InternalSignal::new(name);

        self.add_internal(signal);

        signal
    }

    pub fn add_internal(&mut self, signal: InternalSignal) {
        self.annotations
            .insert(signal.uuid(), signal.annotation.to_string());
        self.signals.push(signal);
    }

    pub fn add_constr(&mut self, annotation: String, expr: PIR<F, M>) {
        let condition = Constraint { annotation, expr };

        self.constraints.push(condition)
    }

    pub fn add_transition(&mut self, annotation: String, expr: PIR<F, M>) {
        let condition = TransitionConstraint { annotation, expr };

        self.transition_constraints.push(condition)
    }
}

impl<F: Field + Hash, M: Clone> StepType<F, M> {
    pub fn transform_meta<N: Clone, ApplyMetaFn>(&self, apply_meta: ApplyMetaFn) -> StepType<F, N>
    where
        ApplyMetaFn: Fn(&Expr<F, Queriable<F>, M>) -> N + Clone,
    {
        StepType {
            id: self.id,
            name: self.name.clone(),
            signals: self.signals.clone(),
            constraints: self
                .constraints
                .iter()
                .map(|c| c.transform_meta(apply_meta.clone()))
                .collect(),
            transition_constraints: self
                .transition_constraints
                .iter()
                .map(|c| c.transform_meta(apply_meta.clone()))
                .collect(),
            lookups: self
                .lookups
                .iter()
                .map(|l| l.transform_meta(apply_meta.clone()))
                .collect(),
            auto_signals: self
                .auto_signals
                .iter()
                .map(|(k, v)| (*k, v.transform_meta(apply_meta.clone())))
                .collect(),
            annotations: self.annotations.clone(),
        }
    }
}

impl<F: Clone + Eq + Hash, M: Clone> StepType<F, M> {
    pub fn decomp_constraints<D>(&mut self, mut decomposer: D)
    where
        D: FnMut(
            &Expr<F, Queriable<F>, M>,
        ) -> (Expr<F, Queriable<F>, M>, ConstrDecomp<F, Queriable<F>, M>),
    {
        let mut new_constraints = vec![];
        for i in 0..self.constraints.len() {
            let decomp = decomposer(&self.constraints[i].expr);

            self.constraints[i].expr = decomp.0;

            decomp.1.constrs.iter().for_each(|expr| {
                new_constraints.push(Constraint {
                    annotation: self.constraints[i].annotation.clone(),
                    expr: expr.clone(),
                });
            });

            decomp.1.auto_signals.into_iter().for_each(|(q, expr)| {
                if let Queriable::Internal(signal) = q {
                    self.add_internal(signal);
                } else {
                    unreachable!("should use internal signals");
                }

                self.auto_signals.insert(q, expr);
            });
        }

        self.constraints.extend(new_constraints);

        let mut new_constraints = vec![];
        for i in 0..self.transition_constraints.len() {
            let decomp = decomposer(&self.constraints[i].expr);

            self.transition_constraints[i].expr = decomp.0;

            decomp.1.constrs.iter().for_each(|expr| {
                new_constraints.push(TransitionConstraint {
                    annotation: self.constraints[i].annotation.clone(),
                    expr: expr.clone(),
                });
            });

            decomp.1.auto_signals.into_iter().for_each(|(q, expr)| {
                if let Queriable::Internal(signal) = q {
                    self.add_internal(signal);
                } else {
                    unreachable!("should use internal signals");
                }

                self.auto_signals.insert(q, expr);
            });
        }
        self.transition_constraints.extend(new_constraints);
    }
}

impl<F, M> PartialEq for StepType<F, M> {
    fn eq(&self, other: &Self) -> bool {
        self.id == other.id
    }
}

impl<F, M> Eq for StepType<F, M> {}

impl<F, M> core::hash::Hash for StepType<F, M> {
    fn hash<H: std::hash::Hasher>(&self, state: &mut H) {
        self.id.hash(state);
    }
}

pub type PIR<F, M> = Expr<F, Queriable<F>, M>;

#[derive(Clone, Debug)]
/// Condition
pub struct Constraint<F, M> {
    pub annotation: String,
    pub expr: PIR<F, M>,
}

impl<F: Field + Hash, M: Clone> Constraint<F, M> {
    pub fn transform_meta<N: Clone, ApplyMetaFn>(&self, apply_meta: ApplyMetaFn) -> Constraint<F, N>
    where
        ApplyMetaFn: Fn(&Expr<F, Queriable<F>, M>) -> N + Clone,
    {
        Constraint {
            annotation: self.annotation.clone(),
            expr: self.expr.transform_meta(apply_meta),
        }
    }
}

#[derive(Clone, Debug)]
/// TransitionCondition
pub struct TransitionConstraint<F, M> {
    pub annotation: String,
    pub expr: PIR<F, M>,
}

impl<F: Field + Hash, M: Clone> TransitionConstraint<F, M> {
    pub fn transform_meta<N: Clone, ApplyMetaFn>(
        &self,
        apply_meta: ApplyMetaFn,
    ) -> TransitionConstraint<F, N>
    where
        ApplyMetaFn: Fn(&Expr<F, Queriable<F>, M>) -> N + Clone,
    {
        TransitionConstraint {
            annotation: self.annotation.clone(),
            expr: self.expr.transform_meta(apply_meta),
        }
    }
}

#[derive(Clone, Debug)]
pub struct Lookup<F, M> {
    pub annotation: String,
    pub exprs: Vec<(Constraint<F, M>, PIR<F, M>)>,
    pub enable: Option<Constraint<F, M>>,
}

impl<F, M> Default for Lookup<F, M> {
    fn default() -> Self {
        Lookup {
            annotation: String::new(),
            exprs: Vec::<(Constraint<F, M>, PIR<F, M>)>::new(),
            enable: None,
        }
    }
}

impl<F: Debug + Clone, M: Clone + Default> Lookup<F, M> {
    // Function: adds (constraint, expression) to exprs if there's no enabler, OR add (enabler *
    // constraint, expression) to exprs if there's enabler Note that constraint_annotation and
    // constraint_expr are passed in as separate parameters, and then reconstructed as Constraint,
    // because dsl uses cb::Constraint while ast uses ast::Constraint
    pub fn add(
        &mut self,
        constraint_annotation: String,
        constraint_expr: PIR<F, M>,
        expression: PIR<F, M>,
    ) {
        let constraint = Constraint {
            annotation: constraint_annotation,
            expr: constraint_expr,
        };
        self.annotation += &format!("match({} => {:?}) ", &constraint.annotation, &expression); // expression: Expr<F> is formatted using the fmt method defined in the Debug trait
        match self.enable {
            None => {
                self.exprs.push((constraint, expression));
            }
            Some(_) => {
                self.exprs.push((
                    Self::multiply_constraints(self.enable.clone().unwrap(), constraint),
                    expression,
                ));
            }
        }
    }

    // Function: setup the enabler field and multiply all LHS constraints by the enabler if there's
    // no enabler, OR panic if there's an enabler already
    pub fn enable(&mut self, enable_annotation: String, enable_expr: PIR<F, M>) {
        let enable = Constraint {
            annotation: enable_annotation.clone(),
            expr: enable_expr,
        };
        match self.enable {
            None => {
                // Multiply all LHS constraints by the enabler
                for (constraint, _) in &mut self.exprs {
                    *constraint = Self::multiply_constraints(enable.clone(), constraint.clone());
                }
                self.enable = Some(enable);
                self.annotation = format!("if {}, ", enable_annotation) + &self.annotation;
            }
            Some(_) => panic!("Enable constraint already exists"),
        }
    }

    // Function: helper function for multiplying enabler to constraint
    fn multiply_constraints(
        enable: Constraint<F, M>,
        constraint: Constraint<F, M>,
    ) -> Constraint<F, M> {
        Constraint {
            annotation: constraint.annotation.clone(), /* annotation only takes the constraint's
                                                        * annotation, because enabler's
                                                        * annotation is already included in the
                                                        * enable function above in the format of
                                                        * "if {enable}" */
            expr: enable.expr * constraint.expr,
        }
    }
}

impl<F: Field + Hash, M: Clone> Lookup<F, M> {
    pub fn transform_meta<N: Clone, ApplyMetaFn>(&self, apply_meta: ApplyMetaFn) -> Lookup<F, N>
    where
        ApplyMetaFn: Fn(&Expr<F, Queriable<F>, M>) -> N + Clone,
    {
        Lookup {
            annotation: self.annotation.clone(),
            exprs: self
                .exprs
                .iter()
                .map(|(c, e)| {
                    (
                        c.transform_meta(apply_meta.clone()),
                        e.transform_meta(apply_meta.clone()),
                    )
                })
                .collect(),
            enable: self
                .enable
                .as_ref()
                .map(|e| e.transform_meta(apply_meta.clone())),
        }
    }
}

#[derive(Clone, Copy, Debug, PartialEq, Eq, Hash)]
/// ForwardSignal
pub struct ForwardSignal {
    id: UUID,
    phase: usize,
    annotation: &'static str,
}

impl ForwardSignal {
    pub fn new<S: Into<String>>(annotation: S) -> ForwardSignal {
        Self::new_with_id(uuid(), 0, annotation.into())
    }

    pub fn new_with_phase<S: Into<String>>(phase: usize, annotation: S) -> ForwardSignal {
        ForwardSignal {
            id: uuid(),
            phase,
            annotation: Box::leak(annotation.into().into_boxed_str()),
        }
    }

    pub fn new_with_id<S: Into<String>>(id: UUID, phase: usize, annotation: S) -> Self {
        Self {
            id,
            phase,
            annotation: Box::leak(annotation.into().into_boxed_str()),
        }
    }

    pub fn uuid(&self) -> UUID {
        self.id
    }

    pub fn phase(&self) -> usize {
        self.phase
    }

    pub fn annotation(&self) -> String {
        self.annotation.to_string()
    }
}

#[derive(Clone, Copy, Debug, PartialEq, Eq, Hash)]
pub struct SharedSignal {
    id: UUID,
    phase: usize,
    annotation: &'static str,
}

impl SharedSignal {
    pub fn new_with_phase<S: Into<String>>(phase: usize, annotation: S) -> SharedSignal {
        SharedSignal {
            id: uuid(),
            phase,
            annotation: Box::leak(annotation.into().into_boxed_str()),
        }
    }

    pub fn new_with_id<S: Into<String>>(id: UUID, phase: usize, annotation: S) -> Self {
        Self {
            id,
            phase,
            annotation: Box::leak(annotation.into().into_boxed_str()),
        }
    }

    pub fn uuid(&self) -> UUID {
        self.id
    }

    pub fn phase(&self) -> usize {
        self.phase
    }

    pub fn annotation(&self) -> String {
        self.annotation.to_string()
    }
}

#[derive(Clone, Copy, Debug, PartialEq, Eq, Hash)]
pub struct FixedSignal {
    id: UUID,
    annotation: &'static str,
}

impl FixedSignal {
    pub fn new<S: Into<String>>(annotation: S) -> FixedSignal {
        FixedSignal {
            id: uuid(),
            annotation: Box::leak(annotation.into().into_boxed_str()),
        }
    }

    pub fn new_with_id<S: Into<String>>(id: UUID, annotation: S) -> Self {
        Self {
            id,
            annotation: Box::leak(annotation.into().into_boxed_str()),
        }
    }

    pub fn uuid(&self) -> UUID {
        self.id
    }

    pub fn annotation(&self) -> String {
        self.annotation.to_string()
    }
}

#[derive(Clone, Copy, Debug, PartialEq)]
pub enum ExposeOffset {
    First,
    Last,
    Step(usize),
}
#[derive(Clone, Copy, Debug, PartialEq, Eq, Hash)]
pub struct InternalSignal {
    id: UUID,
    annotation: &'static str,
}

impl InternalSignal {
    pub fn new<S: Into<String>>(annotation: S) -> InternalSignal {
        InternalSignal {
            id: uuid(),
            annotation: Box::leak(annotation.into().into_boxed_str()),
        }
    }

    pub fn new_with_id<S: Into<String>>(id: UUID, annotation: S) -> Self {
        Self {
            id,
            annotation: Box::leak(annotation.into().into_boxed_str()),
        }
    }

    pub fn uuid(&self) -> UUID {
        self.id
    }

    pub fn annotation(&self) -> String {
        self.annotation.to_string()
    }
}

#[derive(Clone, Copy, Debug, PartialEq, Eq, Hash)]
pub struct ImportedHalo2Column<CT: ColumnType> {
    id: UUID,
    pub column: Halo2Column<CT>,
    annotation: &'static str,
}

impl<CT: ColumnType> ImportedHalo2Column<CT> {
    pub fn new(column: Halo2Column<CT>, annotation: String) -> ImportedHalo2Column<CT> {
        ImportedHalo2Column {
            id: uuid(),
            column,
            annotation: Box::leak(annotation.into_boxed_str()),
        }
    }

    pub fn uuid(&self) -> UUID {
        self.id
    }
}

pub type ImportedHalo2Advice = ImportedHalo2Column<Advice>;
pub type ImportedHalo2Fixed = ImportedHalo2Column<Fixed>;

#[cfg(test)]
mod tests {
    use crate::wit_gen::NullTraceGenerator;

    use super::*;

    #[test]
    fn test_q_enable() {
        let circuit: SBPIRLegacy<i32, NullTraceGenerator> = SBPIRLegacy::default();
        assert!(circuit.q_enable);
    }

    #[test]
    #[should_panic]
    fn test_expose_non_existing_signal() {
        let mut circuit: SBPIRLegacy<i32, NullTraceGenerator> = SBPIRLegacy::default();
        let signal = Queriable::Forward(
            ForwardSignal::new_with_phase(0, "signal".to_string()),
            false,
        );
        let offset = ExposeOffset::First;

        circuit.expose(signal, offset);
    }

    #[test]
    fn test_expose_forward_signal() {
        let mut circuit: SBPIRLegacy<i32, NullTraceGenerator> = SBPIRLegacy::default();
        let signal = circuit.add_forward("signal", 0);
        let offset = ExposeOffset::Last;
        assert_eq!(circuit.exposed.len(), 0);
        circuit.expose(Queriable::Forward(signal, false), offset);
        assert_eq!(circuit.exposed.len(), 1);
    }

    #[test]
    fn test_expose_shared_signal() {
        let mut circuit: SBPIRLegacy<i32, NullTraceGenerator> = SBPIRLegacy::default();
        let signal = circuit.add_shared("signal", 0);
        let offset = ExposeOffset::Last;
        assert_eq!(circuit.exposed.len(), 0);
        circuit.expose(Queriable::Shared(signal, 10), offset);
        assert_eq!(circuit.exposed.len(), 1);
    }
}<|MERGE_RESOLUTION|>--- conflicted
+++ resolved
@@ -269,23 +269,9 @@
     }
 }
 
-<<<<<<< HEAD
-pub struct SBPIR<F, TG: TraceGenerator<F> = DSLTraceGenerator<F>, M = ()> {
-    pub machines: HashMap<UUID, SBPIRMachine<F, TG, M>>,
-    pub identifiers: HashMap<String, UUID>,
-}
-
-impl<F, TG: TraceGenerator<F>> SBPIR<F, TG> {
-    pub(crate) fn from_legacy(circuit: SBPIRLegacy<F, TG>, machine_id: &str) -> SBPIR<F, TG> {
-        let mut machines = HashMap::new();
-        let circuit_id = circuit.id;
-        machines.insert(circuit_id, SBPIRMachine::<F, TG, ()>::from_legacy(circuit));
-        let mut identifiers = HashMap::new();
-        identifiers.insert(machine_id.to_string(), circuit_id);
-=======
 #[derive(Debug)]
-pub struct SBPIR<F: Clone, TG: TraceGenerator<F> = DSLTraceGenerator<F>> {
-    pub machines: HashMap<String, SBPIRMachine<F, TG>>,
+pub struct SBPIR<F: Clone, TG: TraceGenerator<F> = DSLTraceGenerator<F>, M: Clone = ()> {
+    pub machines: HashMap<String, SBPIRMachine<F, TG, M>>,
     pub identifiers: HashMap<String, UUID>,
 }
 
@@ -293,7 +279,6 @@
     pub(crate) fn default() -> SBPIR<F, TG> {
         let machines = HashMap::new();
         let identifiers = HashMap::new();
->>>>>>> c07f98dc
         SBPIR {
             machines,
             identifiers,
