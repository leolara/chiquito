--- conflicted
+++ resolved
@@ -18,13 +18,8 @@
 
 /// Step-Based Polynomial Identity Representation (SBPIR) of a single machine.
 #[derive(Clone)]
-<<<<<<< HEAD
-pub struct SBPIRMachine<F, TG: TraceGenerator<F> = DSLTraceGenerator<F>, M = ()> {
+pub struct SBPIRMachine<F: Clone, TG: TraceGenerator<F> = DSLTraceGenerator<F>, M: Clone = ()> {
     pub step_types: HashMap<UUID, StepType<F, M>>,
-=======
-pub struct SBPIRMachine<F: Clone, TG: TraceGenerator<F> = DSLTraceGenerator<F>> {
-    pub step_types: HashMap<UUID, StepType<F>>,
->>>>>>> c07f98dc
 
     pub forward_signals: Vec<ForwardSignal>,
     // TODO currently not used
@@ -48,11 +43,7 @@
     pub id: UUID,
 }
 
-<<<<<<< HEAD
-impl<F: Debug, TG: TraceGenerator<F>, M: Debug> Debug for SBPIRMachine<F, TG, M> {
-=======
-impl<F: Debug + Clone, TG: TraceGenerator<F>> Debug for SBPIRMachine<F, TG> {
->>>>>>> c07f98dc
+impl<F: Debug + Clone, TG: TraceGenerator<F>, M: Debug + Clone> Debug for SBPIRMachine<F, TG, M> {
     fn fmt(&self, f: &mut std::fmt::Formatter<'_>) -> std::fmt::Result {
         f.debug_struct("Circuit")
             .field("step_types", &self.step_types)
@@ -72,11 +63,7 @@
     }
 }
 
-<<<<<<< HEAD
-impl<F, TG: TraceGenerator<F>, M> Default for SBPIRMachine<F, TG, M> {
-=======
-impl<F: Clone, TG: TraceGenerator<F>> Default for SBPIRMachine<F, TG> {
->>>>>>> c07f98dc
+impl<F: Clone, TG: TraceGenerator<F>, M: Clone> Default for SBPIRMachine<F, TG, M> {
     fn default() -> Self {
         Self {
             step_types: Default::default(),
@@ -103,11 +90,7 @@
     }
 }
 
-<<<<<<< HEAD
-impl<F, TG: TraceGenerator<F>, M> SBPIRMachine<F, TG, M> {
-=======
-impl<F: Clone, TG: TraceGenerator<F>> SBPIRMachine<F, TG> {
->>>>>>> c07f98dc
+impl<F: Clone, TG: TraceGenerator<F>, M: Clone> SBPIRMachine<F, TG, M> {
     pub fn add_forward<N: Into<String>>(&mut self, name: N, phase: usize) -> ForwardSignal {
         let name = name.into();
         let signal = ForwardSignal::new_with_phase(phase, name.clone());
@@ -211,11 +194,7 @@
         }
     }
 
-<<<<<<< HEAD
-    pub fn without_trace(self) -> SBPIRMachine<F, NullTraceGenerator, M> {
-=======
-    pub fn without_trace(&self) -> SBPIRMachine<F, NullTraceGenerator> {
->>>>>>> c07f98dc
+    pub fn without_trace(&self) -> SBPIRMachine<F, NullTraceGenerator, M> {
         SBPIRMachine {
             step_types: self.step_types.clone(),
             forward_signals: self.forward_signals.clone(),
@@ -235,12 +214,7 @@
         }
     }
 
-<<<<<<< HEAD
-    #[allow(dead_code)] // TODO: Copy of the legacy SBPIR code. Remove if not used in the new compilation
-    pub(crate) fn with_trace<TG2: TraceGenerator<F>>(self, trace: TG2) -> SBPIRMachine<F, TG2, M> {
-=======
-    pub(crate) fn with_trace<TG2: TraceGenerator<F>>(&self, clone: TG2) -> SBPIRMachine<F, TG2> {
->>>>>>> c07f98dc
+    pub(crate) fn with_trace<TG2: TraceGenerator<F>>(&self, clone: TG2) -> SBPIRMachine<F, TG2, M> {
         SBPIRMachine {
             trace_generator: Some(clone), // Set trace
             step_types: self.step_types.clone(),
