use core::fmt::Debug;
use std::sync::Arc;

use codespan_reporting::files::{Files, SimpleFile};

pub mod debug_sym_factory;
pub mod expression;
pub mod statement;
pub mod tl;

/// Debug symbol reference, points to the source file, where a AST node comes from.
#[derive(Clone)]
pub struct DebugSymRef {
    /// Starting byte number in the file
    pub start: usize,
    /// Ending byte number in the file
    pub end: usize,
    /// Source file reference
    file: Arc<SimpleFile<String, String>>,
}

impl DebugSymRef {
    pub fn new(start: usize, end: usize, file: Arc<SimpleFile<String, String>>) -> DebugSymRef {
        DebugSymRef { start, end, file }
    }

    fn get_column_number(&self, line_index: usize, start: usize) -> usize {
        match self.file.column_number((), line_index, start) {
            Ok(number) => number,
            Err(err) => {
                panic!("Column number at {} not found: {}", line_index, err);
            }
        }
    }

    fn get_line_index(&self, start: usize) -> usize {
        match self.file.line_index((), start) {
            Ok(index) => index,
            Err(err) => {
                panic!("Line index at {} not found: {}", start, err);
            }
        }
    }

    fn get_line_number(&self, line_index: usize) -> usize {
        match self.file.line_number((), line_index) {
            Ok(number) => number,
            Err(err) => {
                panic!("Line number at {} not found: {}", line_index, err);
            }
        }
    }

    fn get_line_start(&self) -> usize {
        let line_idx = self.get_line_index(self.start);
        self.get_line_number(line_idx)
    }

    fn get_col_start(&self) -> usize {
        let line_idx = self.get_line_index(self.start);
        self.get_column_number(line_idx, self.start)
    }

    fn get_line_end(&self) -> usize {
        let line_idx = self.get_line_index(self.end);
        self.get_line_number(line_idx)
    }

    fn get_col_end(&self) -> usize {
        let line_idx = self.get_line_index(self.end);
        self.get_column_number(line_idx, self.end)
    }

    pub(crate) fn get_filename(&self) -> String {
        self.file.name().to_string()
    }

    /// Returns the proximity score of the given offset to the debug symbol.
    /// The proximity score is the sum of the distance from the start and end of the symbol.
    /// If the offset is not within the symbol, -1 is returned.
    pub fn proximity_score(&self, offset: usize) -> Option<i32> {
        if self.start <= offset && offset <= self.end {
            Some(self.end as i32 - self.start as i32)
        } else {
            None
        }
    }
}

impl Debug for DebugSymRef {
    fn fmt(&self, f: &mut std::fmt::Formatter<'_>) -> std::fmt::Result {
        if !self.file.name().is_empty() {
            // Produces clickable output in the terminal
            return write!(
                f,
                "{}:{}:{}",
                self.file.name(),
                self.get_line_start(),
                self.get_col_start()
            );
        }

        let mut debug_print = f.debug_struct("DebugSymRef");

        if self.get_line_start() == self.get_line_end() {
            debug_print.field("line", &self.get_line_start()).field(
                "cols",
                &format!("{}-{}", self.get_col_start(), self.get_col_end()),
            );
        } else {
            debug_print
                .field(
                    "start",
                    &format!("{}:{}", self.get_line_start(), self.get_col_start()),
                )
                .field(
                    "end",
                    &format!("{}:{}", self.get_line_end(), self.get_col_end()),
                );
        }

        debug_print.finish()
    }
}

<<<<<<< HEAD
#[derive(Clone)]
pub struct Identifier(pub String, pub i32, pub DebugSymRef);
impl Identifier {
    pub(crate) fn new<S: AsRef<str>>(value: S, dsym: DebugSymRef) -> Self {
        let value_str = value.as_ref();
        Identifier(value_str.name(), value_str.rotation(), dsym)
    }

    pub(crate) fn debug_sym_ref(&self) -> DebugSymRef {
        self.2.clone()
    }
}
=======
#[derive(Clone, PartialEq, Eq)]
pub struct Identifier(pub String, pub i32);
>>>>>>> 67b945dd

impl Debug for Identifier {
    fn fmt(&self, f: &mut std::fmt::Formatter<'_>) -> std::fmt::Result {
        if self.1 == 0 {
            write!(f, "{}", self.0)
        } else if self.1 == 1 {
            write!(f, "{}'", self.0)
        } else {
            write!(f, "{}#{}", self.0, self.1)
        }
    }
}

pub trait Identifiable {
    fn rotation(&self) -> i32;
    fn name(&self) -> String;
}

impl Identifiable for &str {
    fn rotation(&self) -> i32 {
        assert!(!self.is_empty());
        let last = self.chars().last().unwrap();

        if last == '\'' {
            1
        } else {
            0
        }
    }

    fn name(&self) -> String {
        let rot = self.rotation();

        match rot {
            0 => self.to_string(),
            1 => {
                let mut chars = self.chars();
                chars.next_back();

                chars.as_str().to_string()
            }
            _ => unimplemented!(),
        }
    }
}

impl Identifiable for Identifier {
    fn rotation(&self) -> i32 {
        self.1
    }

    fn name(&self) -> String {
        self.0.clone()
    }
}

#[cfg(test)]
mod test {
    use std::sync::Arc;

    use codespan_reporting::files::SimpleFile;

    use crate::parser::ast::{DebugSymRef, Identifier};

    #[test]
    fn test_from_string() {
        let debug_sym_ref = DebugSymRef {
            start: 0,
            end: 1,
            file: Arc::new(SimpleFile::new("file_path".to_string(), "".to_string())),
        };
        let result = Identifier::new("abc", debug_sym_ref.clone());

        assert_eq!(result.0, "abc");
        assert_eq!(result.1, 0);
        assert_eq!(result.2.start, debug_sym_ref.start);
        assert_eq!(result.2.end, debug_sym_ref.end);
        assert_eq!(*result.2.file.name(), *debug_sym_ref.file.name());

        let result = Identifier::new("abc'", debug_sym_ref.clone());

        assert_eq!(result.0, "abc");
        assert_eq!(result.1, 1);
        assert_eq!(result.2.start, debug_sym_ref.start);
        assert_eq!(result.2.end, debug_sym_ref.end);
        assert_eq!(*result.2.file.name(), *debug_sym_ref.file.name());
    }

    #[test]
    fn test_proximity_score() {
        let debug_sym_ref = DebugSymRef {
            start: 10,
            end: 12,
            file: Arc::new(SimpleFile::new("file_path".to_string(), "".to_string())),
        };

        assert_eq!(debug_sym_ref.proximity_score(9), None);
        assert_eq!(debug_sym_ref.proximity_score(10), Some(2_i32));
        assert_eq!(debug_sym_ref.proximity_score(11), Some(2_i32));
        assert_eq!(debug_sym_ref.proximity_score(12), Some(2_i32));
        assert_eq!(debug_sym_ref.proximity_score(13), None);
    }
}<|MERGE_RESOLUTION|>--- conflicted
+++ resolved
@@ -123,8 +123,7 @@
     }
 }
 
-<<<<<<< HEAD
-#[derive(Clone)]
+#[derive(Clone, PartialEq, Eq)]
 pub struct Identifier(pub String, pub i32, pub DebugSymRef);
 impl Identifier {
     pub(crate) fn new<S: AsRef<str>>(value: S, dsym: DebugSymRef) -> Self {
@@ -136,10 +135,6 @@
         self.2.clone()
     }
 }
-=======
-#[derive(Clone, PartialEq, Eq)]
-pub struct Identifier(pub String, pub i32);
->>>>>>> 67b945dd
 
 impl Debug for Identifier {
     fn fmt(&self, f: &mut std::fmt::Formatter<'_>) -> std::fmt::Result {
