use std::{collections::HashMap, hash::Hash, rc::Rc};

use halo2_proofs::{
    arithmetic::Field,
    circuit::{Cell, Layouter, Region, RegionIndex, Value},
    plonk::{
        Advice, Any, Column, ConstraintSystem, Expression, FirstPhase, Fixed, Instance,
        SecondPhase, ThirdPhase, VirtualCells,
    },
    poly::Rotation,
};

use crate::{
    ast::{query::Queriable, ForwardSignal, InternalSignal, StepType, ToField},
    compiler::{cell_manager::Placement, step_selector::StepSelector, FixedGenContext},
    ir::{
        Circuit, Column as cColumn,
        ColumnType::{Advice as cAdvice, Fixed as cFixed, Halo2Advice, Halo2Fixed},
        PolyExpr,
    },
    wit_gen::{GenericTraceContext, TraceWitness},
};

#[allow(non_snake_case)]
pub fn chiquito2Halo2<F: Field + From<u64> + Hash, TraceArgs, StepArgs: Clone>(
    circuit: Circuit<F, TraceArgs, StepArgs>,
) -> ChiquitoHalo2<F, TraceArgs, StepArgs> {
    ChiquitoHalo2::new(circuit)
}

#[derive(Clone, Debug)]
pub struct ChiquitoHalo2<F: Field + From<u64>, TraceArgs, StepArgs: Clone> {
    pub debug: bool,

    circuit: Circuit<F, TraceArgs, StepArgs>,

    advice_columns: HashMap<u32, Column<Advice>>,
    fixed_columns: HashMap<u32, Column<Fixed>>,
    instance_column: Option<Column<Instance>>,
}

impl<F: Field + From<u64> + Hash, TraceArgs, StepArgs: Clone>
    ChiquitoHalo2<F, TraceArgs, StepArgs>
{
    pub fn new(circuit: Circuit<F, TraceArgs, StepArgs>) -> ChiquitoHalo2<F, TraceArgs, StepArgs> {
        ChiquitoHalo2 {
            debug: true,
            circuit,
            advice_columns: Default::default(),
            fixed_columns: Default::default(),
            instance_column: Default::default(),
        }
    }

    pub fn configure(&mut self, meta: &mut ConstraintSystem<F>) {
        let mut advice_columns = HashMap::<u32, Column<Advice>>::new();
        let mut fixed_columns = HashMap::<u32, Column<Fixed>>::new();

        for column in self.circuit.columns.iter() {
            match column.ctype {
                cAdvice => {
                    let halo2_column = to_halo2_advice(meta, column);
                    advice_columns.insert(column.uuid(), halo2_column);
                    meta.annotate_lookup_any_column(halo2_column, || column.annotation.clone());
                }
                cFixed => {
                    let halo2_column = meta.fixed_column();
                    fixed_columns.insert(column.uuid(), halo2_column);
                    meta.annotate_lookup_any_column(halo2_column, || column.annotation.clone());
                }
                Halo2Advice => {
                    let halo2_column = column
                        .halo2_advice
                        .unwrap_or_else(|| {
                            panic!("halo2 advice column not found {}", column.annotation)
                        })
                        .column;
                    advice_columns.insert(column.uuid(), halo2_column);
                    meta.annotate_lookup_any_column(halo2_column, || column.annotation.clone());
                }
                Halo2Fixed => {
                    let halo2_column = column
                        .halo2_fixed
                        .unwrap_or_else(|| {
                            panic!("halo2 advice column not found {}", column.annotation)
                        })
                        .column;
                    fixed_columns.insert(column.uuid(), halo2_column);
                    meta.annotate_lookup_any_column(halo2_column, || column.annotation.clone());
                }
            }
        }

        self.advice_columns = advice_columns;
        self.fixed_columns = fixed_columns;
        if !self.circuit.exposed.is_empty() {
            self.instance_column = Some(meta.instance_column());
        }

        if !self.circuit.polys.is_empty() {
            meta.create_gate("main", |meta| {
                let mut constraints: Vec<(&'static str, Expression<F>)> = Vec::new();

                for poly in self.circuit.polys.iter() {
                    let converted = self.convert_poly(meta, &poly.expr);
                    let annotation = Box::leak(
                        format!("{} => {:?}", poly.annotation, converted).into_boxed_str(),
                    );
                    constraints.push((annotation, converted));
                }

                constraints
            });
        }

        for lookup in self.circuit.lookups.iter() {
            let annotation: &'static str = Box::leak(lookup.annotation.clone().into_boxed_str());
            meta.lookup_any(annotation, |meta| {
                let mut exprs = Vec::new();
                for (src, dest) in lookup.exprs.iter() {
                    exprs.push((self.convert_poly(meta, src), self.convert_poly(meta, dest)))
                }

                exprs
            });
        }
    }

    pub fn synthesize(&self, layouter: &mut impl Layouter<F>, args: TraceArgs) {
        let (advice_assignments, height) = self.synthesize_advice(args);

        let _ = layouter.assign_region(
            || "circuit",
            |mut region| {
                self.annotate_circuit(&mut region);

                let fixed_assignments = self.synthesize_fixed();
                for (column, offset, value) in fixed_assignments.iter() {
                    region.assign_fixed(|| "", *column, *offset, || *value)?;
                }

                for (column, offset, value) in advice_assignments.iter() {
                    region.assign_advice(|| "", *column, *offset, || *value)?;
                }

                if height > 0 {
                    self.default_fixed(&mut region, height);
                }

                Ok(())
            },
        );

        for (index, (column, rotation)) in self.circuit.exposed.iter().enumerate() {
            let halo2_column =
                Column::<Any>::from(*self.advice_columns.get(&column.uuid()).unwrap());
            let cell = new_cell(
                halo2_column,
                // For single row cell manager, forward signal rotation is always zero.
                // For max width cell manager, rotation can be non-zero.
                // Offset is 0 + rotation for the first step instance.
                *rotation as usize,
            );
            let _ = layouter.constrain_instance(cell, self.instance_column.unwrap(), index);
        }
    }

    fn synthesize_fixed(&self) -> Vec<Assignment<F, Fixed>> {
        if let Some(fg) = &self.circuit.fixed_gen {
            let mut ctx = FixedGenContextHalo2::<F> {
                assigments: Default::default(),

                max_offset: 0,
            };

            fg(&mut ctx);

            ctx.assigments
        } else {
            vec![]
        }
    }

    fn synthesize_advice(&self, args: TraceArgs) -> (Vec<Assignment<F, Advice>>, usize) {
        if self.debug {
            println!("starting advise generation");
        }

        if let Some(trace) = &self.circuit.trace {
            let mut ctx = GenericTraceContext::new(&self.circuit.step_types);

            trace(&mut ctx, args);

            let witness = ctx.get_witness();
            let height = witness.height;

            let mut processor = WitnessProcessor::<F, StepArgs> {
                assigments: Default::default(),
                advice_columns: self.advice_columns.clone(),
                placement: self.circuit.placement.clone(),
                selector: self.circuit.selector.clone(),
                step_types: self.circuit.step_types.clone(),
                offset: 0,
                cur_step: None,
                max_offset: 0,
            };

            processor.process(witness);

            let height = if height > 0 {
                height
            } else {
                processor.max_offset + 1
            };

            (processor.assigments, height)
        } else {
            (vec![], 0)
        }
    }

    fn annotate_circuit(&self, region: &mut Region<F>) {
        for column in self.circuit.columns.iter() {
            match column.ctype {
                cAdvice | Halo2Advice => {
                    let halo2_column = self
                        .advice_columns
                        .get(&column.uuid())
                        .expect("advice column not found");

                    region.name_column(|| column.annotation.clone(), *halo2_column);
                }
                cFixed | Halo2Fixed => {
                    let halo2_column = self
                        .fixed_columns
                        .get(&column.uuid())
                        .expect("fixed column not found");

                    region.name_column(|| column.annotation.clone(), *halo2_column);
                }
            }
        }
    }

    fn default_fixed(&self, region: &mut Region<F>, height: usize) {
        let q_enable = self
            .fixed_columns
            .get(&self.circuit.q_enable.uuid())
            .expect("q_enable column not found");

        for i in 0..height {
            region
                .assign_fixed(|| "q_enable=1", *q_enable, i, || Value::known(F::ONE))
                .expect("assignment of q_enable fixed column failed");
        }

        if let Some(q_first) = self.circuit.q_first.clone() {
            let q_first = self
                .fixed_columns
                .get(&q_first.uuid())
                .expect("q_enable column not found");

            region
                .assign_fixed(|| "q_first=1", *q_first, 0, || Value::known(F::ONE))
                .expect("assignment of q_first fixed column failed");
        }

        if let Some(q_last) = self.circuit.q_last.clone() {
            let q_last = self
                .fixed_columns
                .get(&q_last.uuid())
                .expect("q_enable column not found");

            region
                .assign_fixed(|| "q_first=1", *q_last, height - 1, || Value::known(F::ONE))
                .expect("assignment of q_last fixed column failed");
        }
    }

    fn convert_poly(&self, meta: &mut VirtualCells<'_, F>, src: &PolyExpr<F>) -> Expression<F> {
        match src {
            PolyExpr::Const(c) => Expression::Constant(*c),
            PolyExpr::Sum(es) => {
                let mut iter = es.iter();
                let first = self.convert_poly(meta, iter.next().unwrap());
                iter.fold(first, |acc, e| acc + self.convert_poly(meta, e))
            }
            PolyExpr::Mul(es) => {
                let mut iter = es.iter();
                let first = self.convert_poly(meta, iter.next().unwrap());
                iter.fold(first, |acc, e| acc * self.convert_poly(meta, e))
            }
            PolyExpr::Neg(e) => -self.convert_poly(meta, e),
            PolyExpr::Pow(e, n) => {
                if *n == 0 {
                    Expression::Constant(1.field())
                } else {
                    let e = self.convert_poly(meta, e);
                    (1..*n).fold(e.clone(), |acc, _| acc * e.clone())
                }
            }
            PolyExpr::Halo2Expr(e) => e.clone(),
            PolyExpr::Query(column, rotation, _) => self.convert_query(meta, column, *rotation),
        }
    }

    fn convert_query(
        &self,
        meta: &mut VirtualCells<'_, F>,
        column: &cColumn,
        rotation: i32,
    ) -> Expression<F> {
        match column.ctype {
            cAdvice | Halo2Advice => {
                let c = self
                    .advice_columns
                    .get(&column.uuid())
                    .unwrap_or_else(|| panic!("column not found {}", column.annotation));

                meta.query_advice(*c, Rotation(rotation))
            }
            cFixed | Halo2Fixed => {
                let c = self
                    .fixed_columns
                    .get(&column.uuid())
                    .unwrap_or_else(|| panic!("column not found {}", column.annotation));

                meta.query_fixed(*c, Rotation(rotation))
            }
        }
    }
}

#[allow(dead_code)]
<<<<<<< HEAD
/// From Plaf Halo2 backend.
/// _Cell is a helper struct used for constructing Halo2 Cell.
=======
// From Plaf Halo2 backend.
// _Cell is a helper struct used for constructing Halo2 Cell.
>>>>>>> c1fe04dd
struct _Cell {
    region_index: RegionIndex,
    row_offset: usize,
    column: Column<Any>,
}
<<<<<<< HEAD
/// From Plaf Halo2 backend.
=======
// From Plaf Halo2 backend.
>>>>>>> c1fe04dd
fn new_cell(column: Column<Any>, offset: usize) -> Cell {
    let cell = _Cell {
        region_index: RegionIndex::from(0),
        row_offset: offset,
        column,
    };
    // NOTE: We use unsafe here to construct a Cell, which doesn't have a public constructor.  This
    // helps us set the copy constraints easily (without having to store all assigned cells
    // previously)
    unsafe { std::mem::transmute::<_Cell, Cell>(cell) }
}

type Assignment<F, CT> = (Column<CT>, usize, Value<F>);

struct WitnessProcessor<F: Field, StepArgs> {
    advice_columns: HashMap<u32, Column<Advice>>,
    placement: Placement<F, StepArgs>,
    selector: StepSelector<F, StepArgs>,
    step_types: HashMap<u32, Rc<StepType<F, StepArgs>>>,

    offset: usize,
    cur_step: Option<Rc<StepType<F, StepArgs>>>,

    assigments: Vec<Assignment<F, Advice>>,

    max_offset: usize,
}

impl<F: Field, StepArgs: Clone> WitnessProcessor<F, StepArgs> {
    fn process(&mut self, witness: TraceWitness<F>) {
        for step_instance in witness.step_instances {
            let cur_step = Rc::clone(
                self.step_types
                    .get(&step_instance.step_type_uuid)
                    .expect("step type not found"),
            );

            self.cur_step = Some(Rc::clone(&cur_step));

            for assigment in step_instance.assignments {
                self.assign(assigment.0, assigment.1);
            }

            let selector_assignment = self
                .selector
                .selector_assignment
                .get(&cur_step)
                .expect("selector assignment for step not found");

            for (expr, value) in selector_assignment.iter() {
                match expr {
                    PolyExpr::Query(column, rot, _) => {
                        let column = self
                            .advice_columns
                            .get(&column.uuid())
                            .expect("selector expression column not found");

                        self.assigments.push((
                            *column,
                            self.offset + *rot as usize,
                            Value::known(*value),
                        ))
                    }
                    _ => panic!("wrong type of expresion is selector assignment"),
                }
            }

            self.offset += self.placement.step_height(&cur_step) as usize;
        }
    }

    fn find_halo2_placement(
        &self,
        step: &StepType<F, StepArgs>,
        query: Queriable<F>,
    ) -> (Column<Advice>, i32) {
        match query {
            Queriable::Internal(signal) => self.find_halo2_placement_internal(step, signal),

            Queriable::Forward(forward, next) => {
                self.find_halo2_placement_forward(step, forward, next)
            }

            Queriable::Halo2AdviceQuery(signal, rotation) => (signal.column, rotation),

            _ => panic!("invalid advice assignment on queriable {:?}", query),
        }
    }

    fn find_halo2_placement_internal(
        &self,
        step: &StepType<F, StepArgs>,
        signal: InternalSignal,
    ) -> (Column<Advice>, i32) {
        let placement = self.placement.find_internal_signal_placement(step, &signal);

        let column = self
            .advice_columns
            .get(&placement.column.uuid())
            .unwrap_or_else(|| panic!("column not found for internal signal {:?}", signal));

        (*column, placement.rotation)
    }

    fn find_halo2_placement_forward(
        &self,
        step: &StepType<F, StepArgs>,
        forward: ForwardSignal,
        next: bool,
    ) -> (Column<Advice>, i32) {
        let placement = self.placement.get_forward_placement(&forward);

        let super_rotation = placement.rotation
            + if next {
                self.placement.step_height(step) as i32
            } else {
                0
            };

        let column = self
            .advice_columns
            .get(&placement.column.uuid())
            .unwrap_or_else(|| panic!("column not found for forward signal {:?}", forward));

        (*column, super_rotation)
    }

    fn assign(&mut self, lhs: Queriable<F>, rhs: F) {
        if let Some(cur_step) = &self.cur_step {
            let (column, rotation) = self.find_halo2_placement(cur_step, lhs);

            let offset = (self.offset as i32 + rotation) as usize;
            self.assigments.push((column, offset, Value::known(rhs)));

            self.max_offset = self.max_offset.max(offset);
        } else {
            panic!("jarrl assigning outside a step");
        }
    }
}

struct FixedGenContextHalo2<F: Field> {
    assigments: Vec<Assignment<F, Fixed>>,

    max_offset: usize,
}

impl<F: Field> FixedGenContextHalo2<F> {
    fn find_halo2_placement(query: Queriable<F>) -> (Column<Fixed>, i32) {
        match query {
            Queriable::Halo2FixedQuery(signal, rotation) => (signal.column, rotation),
            _ => panic!("invalid fixed assignment on queriable {:?}", query),
        }
    }
}

impl<F: Field> FixedGenContext<F> for FixedGenContextHalo2<F> {
    fn assign(&mut self, offset: usize, lhs: Queriable<F>, rhs: F) {
        let (column, rotation) = Self::find_halo2_placement(lhs);

        if rotation != 0 {
            panic!("cannot assign fixed value with rotation");
        }

        self.assigments.push((column, offset, Value::known(rhs)));

        self.max_offset = self.max_offset.max(offset);
    }
}

pub fn to_halo2_advice<F: Field>(
    meta: &mut ConstraintSystem<F>,
    column: &cColumn,
) -> Column<Advice> {
    match column.phase {
        0 => meta.advice_column_in(FirstPhase),
        1 => meta.advice_column_in(SecondPhase),
        2 => meta.advice_column_in(ThirdPhase),
        _ => panic!("jarll wrong phase"),
    }
}<|MERGE_RESOLUTION|>--- conflicted
+++ resolved
@@ -3,7 +3,10 @@
 use halo2_proofs::{
     arithmetic::Field,
     circuit::{Cell, Layouter, Region, RegionIndex, Value},
+    circuit::{Cell, Layouter, Region, RegionIndex, Value},
     plonk::{
+        Advice, Any, Column, ConstraintSystem, Expression, FirstPhase, Fixed, Instance,
+        SecondPhase, ThirdPhase, VirtualCells,
         Advice, Any, Column, ConstraintSystem, Expression, FirstPhase, Fixed, Instance,
         SecondPhase, ThirdPhase, VirtualCells,
     },
@@ -332,23 +335,14 @@
 }
 
 #[allow(dead_code)]
-<<<<<<< HEAD
 /// From Plaf Halo2 backend.
 /// _Cell is a helper struct used for constructing Halo2 Cell.
-=======
-// From Plaf Halo2 backend.
-// _Cell is a helper struct used for constructing Halo2 Cell.
->>>>>>> c1fe04dd
 struct _Cell {
     region_index: RegionIndex,
     row_offset: usize,
     column: Column<Any>,
 }
-<<<<<<< HEAD
 /// From Plaf Halo2 backend.
-=======
-// From Plaf Halo2 backend.
->>>>>>> c1fe04dd
 fn new_cell(column: Column<Any>, offset: usize) -> Cell {
     let cell = _Cell {
         region_index: RegionIndex::from(0),
@@ -361,6 +355,27 @@
     unsafe { std::mem::transmute::<_Cell, Cell>(cell) }
 }
 
+#[allow(dead_code)]
+// From Plaf Halo2 backend.
+// _Cell is a helper struct used for constructing Halo2 Cell.
+struct _Cell {
+    region_index: RegionIndex,
+    row_offset: usize,
+    column: Column<Any>,
+}
+// From Plaf Halo2 backend.
+fn new_cell(column: Column<Any>, offset: usize) -> Cell {
+    let cell = _Cell {
+        region_index: RegionIndex::from(0),
+        row_offset: offset,
+        column,
+    };
+    // NOTE: We use unsafe here to construct a Cell, which doesn't have a public constructor.  This
+    // helps us set the copy constraints easily (without having to store all assigned cells
+    // previously)
+    unsafe { std::mem::transmute::<_Cell, Cell>(cell) }
+}
+
 type Assignment<F, CT> = (Column<CT>, usize, Value<F>);
 
 struct WitnessProcessor<F: Field, StepArgs> {
