--- conflicted
+++ resolved
@@ -513,14 +513,6 @@
 }
 
 impl<F: Field, StepArgs: Clone> FixedGenContextHalo2<F, StepArgs> {
-<<<<<<< HEAD
-    fn find_halo2_placement(&self, query: Queriable<F>) -> (Column<Fixed>, i32) {
-        match query {
-            Queriable::Fixed(signal, rotation) => {
-                (self.find_halo2_placement_fixed(signal), rotation)
-            }
-            Queriable::Halo2FixedQuery(signal, rotation) => (signal.column, rotation),
-=======
     fn find_halo2_placement(
         &self,
         query: Queriable<F>,
@@ -540,7 +532,6 @@
                 (*column, super_rotation, rotation)
             }
             Queriable::Halo2FixedQuery(signal, rotation) => (signal.column, rotation, rotation),
->>>>>>> 2a8a6b0d
             _ => panic!("invalid fixed assignment on queriable {:?}", query),
         }
     }
@@ -559,11 +550,7 @@
 
 impl<F: Field, StepArgs: Clone> FixedGenContext<F> for FixedGenContextHalo2<F, StepArgs> {
     fn assign(&mut self, offset: usize, lhs: Queriable<F>, rhs: F) {
-<<<<<<< HEAD
-        let (column, rotation) = self.find_halo2_placement(lhs);
-=======
         let (column, super_rotation, rotation) = self.find_halo2_placement(lhs, offset);
->>>>>>> 2a8a6b0d
 
         if rotation != 0 {
             panic!("cannot assign fixed value with rotation");
