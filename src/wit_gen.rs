--- conflicted
+++ resolved
@@ -37,10 +37,7 @@
 #[derive(Debug, Default)]
 pub struct TraceWitness<F> {
     pub step_instances: Witness<F>,
-<<<<<<< HEAD
     pub num_steps: usize,
-=======
->>>>>>> 38173f0f
 }
 
 pub type PaddingLambda<F, Args> = dyn Fn() -> Vec<Args> + 'static;
@@ -69,7 +66,6 @@
 
         self.witness.step_instances.push(witness);
     }
-<<<<<<< HEAD
 
     pub fn set_num_steps(&mut self, num_steps: usize) {
         self.witness.num_steps = num_steps;
@@ -93,8 +89,6 @@
             }
         }
     }
-=======
->>>>>>> 38173f0f
 }
 
 pub type Trace<F, TraceArgs> = dyn Fn(&mut TraceContext<F>, TraceArgs) + 'static;
