use std::{collections::HashMap, fmt, hash::Hash, rc::Rc};

use crate::{
    ast::{query::Queriable, StepTypeUUID},
    field::Field,
    frontend::dsl::StepTypeWGHandler,
};

/// A struct that represents a witness generation context. It provides an interface for assigning
/// values to witness columns in a circuit.
#[derive(Debug, Default, Clone)]
pub struct StepInstance<F> {
    pub step_type_uuid: StepTypeUUID,
    pub assignments: HashMap<Queriable<F>, F>,
}

impl<F> StepInstance<F> {
    pub fn new(step_type_uuid: StepTypeUUID) -> StepInstance<F> {
        StepInstance {
            step_type_uuid,
            assignments: HashMap::default(),
        }
    }
}

impl<F: Eq + Hash> StepInstance<F> {
    /// Takes a `Queriable` object representing the witness column (lhs) and the value (rhs) to be
    /// assigned.
    pub fn assign(&mut self, lhs: Queriable<F>, rhs: F) {
        self.assignments.insert(lhs, rhs);
    }
}

pub type Witness<F> = Vec<StepInstance<F>>;

#[derive(Debug, Default)]
pub struct TraceWitness<F> {
    pub step_instances: Witness<F>,
}

impl<F: fmt::Debug> fmt::Display for TraceWitness<F> {
    fn fmt(&self, f: &mut fmt::Formatter<'_>) -> std::fmt::Result {
        // offset(step_uuid): assignations
        for (i, step_instance) in self.step_instances.iter().enumerate() {
            let assignments = step_instance.assignments.iter().fold(
                String::new(),
                |mut acc, (queriable, value)| {
                    acc.push_str(&format!("{:?} = {:?}, ", queriable, value));
                    acc
                },
            );
            // get the decimal width based on the assignments size, and extra one leading zero
            let decimal_width = step_instance
                .assignments
                .len()
                .checked_ilog10()
                .unwrap_or(0)
                + 2;

            writeln!(
                f,
                "{:0>width$}({}): {}",
                i,
                step_instance.step_type_uuid,
                assignments,
                width = decimal_width as usize,
            )?;
        }
        Ok(())
    }
}

#[derive(Debug)]
pub struct TraceContext<F> {
    witness: TraceWitness<F>,
    num_steps: usize,
}

impl<F: Default> TraceContext<F> {
    pub fn new(num_steps: usize) -> Self {
        Self {
            witness: TraceWitness::default(),
            num_steps,
        }
    }

    pub fn get_witness(self) -> TraceWitness<F> {
        self.witness
    }
}

impl<F> TraceContext<F> {
    pub fn add<Args, WG: Fn(&mut StepInstance<F>, Args) + 'static>(
        &mut self,
        step: &StepTypeWGHandler<F, Args, WG>,
        args: Args,
    ) {
        let mut witness = StepInstance::new(step.uuid());

        (*step.wg)(&mut witness, args);

        self.witness.step_instances.push(witness);
    }

    // This function pads the rest of the circuit with the given StepTypeWGHandler
    pub fn padding<Args, WG: Fn(&mut StepInstance<F>, Args) + 'static>(
        &mut self,
        step: &StepTypeWGHandler<F, Args, WG>,
        args_fn: impl Fn() -> Args,
    ) {
        while self.witness.step_instances.len() < self.num_steps {
            self.add(step, (args_fn)());
        }
    }
}

pub type Trace<F, TraceArgs> = dyn Fn(&mut TraceContext<F>, TraceArgs) + 'static;

pub struct TraceGenerator<F, TraceArgs> {
    trace: Rc<Trace<F, TraceArgs>>,
    num_steps: usize,
}

impl<F, TraceArgs> Clone for TraceGenerator<F, TraceArgs> {
    fn clone(&self) -> Self {
        Self {
            trace: self.trace.clone(),
            num_steps: self.num_steps,
        }
    }
}

impl<F, TraceArgs> Default for TraceGenerator<F, TraceArgs> {
    fn default() -> Self {
        Self {
            trace: Rc::new(|_, _| {}),
            num_steps: 0,
        }
    }
}

impl<F: Default, TraceArgs> TraceGenerator<F, TraceArgs> {
    pub fn new(trace: Rc<Trace<F, TraceArgs>>, num_steps: usize) -> Self {
        Self { trace, num_steps }
    }

    pub fn generate(&self, args: TraceArgs) -> TraceWitness<F> {
        let mut ctx = TraceContext::new(self.num_steps);

        (self.trace)(&mut ctx, args);

        ctx.get_witness()
    }
}

pub type FixedAssignment<F> = HashMap<Queriable<F>, Vec<F>>;

/// A struct that can be used a fixed column generation context. It provides an interface for
/// assigning values to fixed columns in a circuit at the specified offset.
pub struct FixedGenContext<F> {
    assignments: FixedAssignment<F>,
    num_steps: usize,
}

impl<F: Field + Hash> FixedGenContext<F> {
    pub fn new(num_steps: usize) -> Self {
        Self {
            assignments: Default::default(),
            num_steps,
        }
    }

    /// Takes a `Queriable` object representing the fixed column (lhs) and the value (rhs) to be
    /// assigned.
    pub fn assign(&mut self, offset: usize, lhs: Queriable<F>, rhs: F) {
        if !Self::is_fixed_queriable(lhs) {
            panic!("trying to assign non-fixed signal");
        }

        if let Some(assignments) = self.assignments.get_mut(&lhs) {
            assignments[offset] = rhs;
        } else {
            let mut assignments = vec![F::ZERO; self.num_steps];
            assignments[offset] = rhs;
            self.assignments.insert(lhs, assignments);
        }
    }

    pub fn get_assignments(self) -> FixedAssignment<F> {
        self.assignments
    }

    fn is_fixed_queriable(q: Queriable<F>) -> bool {
        matches!(q, Queriable::Halo2FixedQuery(_, _) | Queriable::Fixed(_, _))
    }
}

#[cfg(test)]
mod tests {
    use super::*;
<<<<<<< HEAD
    use crate::{ast::FixedSignal, frontend::dsl::StepTypeWGHandler, util::uuid};
=======
    use crate::{
        ast::{query::Queriable, FixedSignal},
        frontend::dsl::StepTypeWGHandler,
        util::uuid,
    };
    use halo2_proofs::halo2curves::bn256::Fr;
>>>>>>> fdc0d7fd

    fn dummy_args_fn() {}

    #[test]
    fn test_padding_no_witness() {
        let mut ctx = TraceContext::new(5);
        let step = StepTypeWGHandler::new(uuid(), "dummy", |_: &mut StepInstance<i32>, _: ()| {});

        assert_eq!(ctx.witness.step_instances.len(), 0);
        ctx.padding(&step, dummy_args_fn);

        assert_eq!(ctx.witness.step_instances.len(), 5);
    }

    #[test]
    fn test_padding_partial_witness() {
        let mut ctx = TraceContext::new(5);
        let step = StepTypeWGHandler::new(uuid(), "dummy", |_: &mut StepInstance<i32>, _: ()| {});

        dummy_args_fn();
        ctx.add(&step, ());

        assert_eq!(ctx.witness.step_instances.len(), 1);
        ctx.padding(&step, dummy_args_fn);

        assert_eq!(ctx.witness.step_instances.len(), 5);
    }

    #[test]
<<<<<<< HEAD
    fn test_trace_witness_display() {
        let display = format!(
            "{}", // pretty display
            TraceWitness::<i32> {
                step_instances: vec![
                    StepInstance {
                        step_type_uuid: 9,
                        assignments: HashMap::from([
                            (Queriable::Fixed(FixedSignal::new("a".into()), 0), 1),
                            (Queriable::Fixed(FixedSignal::new("b".into()), 0), 2)
                        ]),
                    },
                    StepInstance {
                        step_type_uuid: 10,
                        assignments: HashMap::from([
                            (Queriable::Fixed(FixedSignal::new("a".into()), 0), 1),
                            (Queriable::Fixed(FixedSignal::new("b".into()), 0), 2)
                        ]),
                    }
                ]
            }
        );
        println!("{}", display);
=======
    fn test_fixed_gen_context() {
        let mut ctx = FixedGenContext::new(3);
        let fixed_signal = FixedSignal::new("dummy".to_owned());
        let queriable = Queriable::Fixed(fixed_signal, 3);

        ctx.assign(0, queriable, Fr::from(3));
        let gt = vec![Fr::from(3), Fr::from(0), Fr::from(0)];
        assert_eq!(*ctx.get_assignments().get_mut(&queriable).unwrap(), gt);
    }

    #[test]
    fn test_fixed_gen_context_multiple() {
        let mut ctx = FixedGenContext::new(3);
        let fixed_signal = FixedSignal::new("dummy".to_owned());
        let fixed_signal2 = FixedSignal::new("dummy2".to_owned());
        let queriable = Queriable::Fixed(fixed_signal, 3);
        let queriable2 = Queriable::Fixed(fixed_signal2, 3);

        ctx.assign(0, queriable, Fr::from(3));
        ctx.assign(2, queriable2, Fr::from(3));

        let gt1 = vec![Fr::from(3), Fr::from(0), Fr::from(0)];
        let gt2 = vec![Fr::from(0), Fr::from(0), Fr::from(3)];
        let mut assignment = ctx.get_assignments();
        assert_eq!(*assignment.get_mut(&queriable).unwrap(), gt1);
        assert_eq!(*assignment.get_mut(&queriable2).unwrap(), gt2);
>>>>>>> fdc0d7fd
    }
}<|MERGE_RESOLUTION|>--- conflicted
+++ resolved
@@ -198,16 +198,12 @@
 #[cfg(test)]
 mod tests {
     use super::*;
-<<<<<<< HEAD
-    use crate::{ast::FixedSignal, frontend::dsl::StepTypeWGHandler, util::uuid};
-=======
     use crate::{
-        ast::{query::Queriable, FixedSignal},
+        ast::{quqery::Queriable, FixedSignal},
         frontend::dsl::StepTypeWGHandler,
         util::uuid,
     };
     use halo2_proofs::halo2curves::bn256::Fr;
->>>>>>> fdc0d7fd
 
     fn dummy_args_fn() {}
 
@@ -237,7 +233,6 @@
     }
 
     #[test]
-<<<<<<< HEAD
     fn test_trace_witness_display() {
         let display = format!(
             "{}", // pretty display
@@ -261,7 +256,9 @@
             }
         );
         println!("{}", display);
-=======
+    }
+
+    #[test]
     fn test_fixed_gen_context() {
         let mut ctx = FixedGenContext::new(3);
         let fixed_signal = FixedSignal::new("dummy".to_owned());
@@ -288,6 +285,5 @@
         let mut assignment = ctx.get_assignments();
         assert_eq!(*assignment.get_mut(&queriable).unwrap(), gt1);
         assert_eq!(*assignment.get_mut(&queriable2).unwrap(), gt2);
->>>>>>> fdc0d7fd
     }
 }