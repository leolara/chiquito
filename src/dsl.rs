use crate::{
    ast::{query::Queriable, Circuit, ExposeOffset, StepType, StepTypeUUID},
    util::{uuid, UUID},
    wit_gen::{FixedGenContext, StepInstance, TraceContext},
};

use halo2_proofs::plonk::{Advice, Column as Halo2Column, Fixed};

use core::fmt::Debug;
use std::marker::PhantomData;

use self::cb::{Constraint, LookupBuilder, Typing};

pub use sc::*;

/// A generic structure designed to handle the context of a circuit for generic types `F`,
/// `TraceArgs` and `StepArgs`. The struct contains a `Circuit` instance and implements
/// methods to build the circuit, add various components, and manipulate the circuit. `F` is a
/// generic type representing the field of the circuit. `TraceArgs` is a generic type
/// representing the arguments passed to the trace function. `StepArgs` is a generic type
/// representing the arguments passed to the `step_type_def` function.
pub struct CircuitContext<F, TraceArgs> {
    sc: Circuit<F, TraceArgs>,
}

impl<F, TraceArgs> CircuitContext<F, TraceArgs> {
    /// Adds a forward signal to the circuit with a name string and zero rotation and returns a
    /// `Queriable` instance representing the added forward signal.
    pub fn forward(&mut self, name: &str) -> Queriable<F> {
        Queriable::Forward(self.sc.add_forward(name, 0), false)
    }

    /// Adds a forward signal to the circuit with a name string and a specified phase and returns a
    /// `Queriable` instance representing the added forward signal.
    pub fn forward_with_phase(&mut self, name: &str, phase: usize) -> Queriable<F> {
        Queriable::Forward(self.sc.add_forward(name, phase), false)
    }

    /// Adds a shared signal to the circuit with a name string and zero rotation and returns a
    /// `Queriable` instance representing the added shared signal.
    pub fn shared(&mut self, name: &str) -> Queriable<F> {
        Queriable::Shared(self.sc.add_shared(name, 0), 0)
    }

    /// Adds a shared signal to the circuit with a name string and a specified phase and returns a
    /// `Queriable` instance representing the added shared signal.
    pub fn shared_with_phase(&mut self, name: &str, phase: usize) -> Queriable<F> {
        Queriable::Shared(self.sc.add_shared(name, phase), 0)
    }

    pub fn fixed(&mut self, name: &str) -> Queriable<F> {
        Queriable::Fixed(self.sc.add_fixed(name), 0)
    }

    /// Exposes the first step instance value of a forward signal as public.
    pub fn expose(&mut self, queriable: Queriable<F>, offset: ExposeOffset) {
<<<<<<< HEAD
        match queriable {
            Queriable::Forward(..) | Queriable::Shared(..) => {
                self.sc.exposed.push((queriable, offset));
            }
            _ => panic!("Expected either ForwardSignal or SharedSignal"),
        }
=======
        self.sc.expose(queriable, offset);
>>>>>>> b10e76d6
    }

    /// Imports a halo2 advice column with a name string into the circuit and returns a
    /// `Queriable` instance representing the imported column.
    pub fn import_halo2_advice(&mut self, name: &str, column: Halo2Column<Advice>) -> Queriable<F> {
        Queriable::Halo2AdviceQuery(self.sc.add_halo2_advice(name, column), 0)
    }

    /// Imports a halo2 fixed column with a name string into the circuit and returns a
    /// `Queriable` instance representing the imported column.
    pub fn import_halo2_fixed(&mut self, name: &str, column: Halo2Column<Fixed>) -> Queriable<F> {
        Queriable::Halo2FixedQuery(self.sc.add_halo2_fixed(name, column), 0)
    }

    /// Adds a new step type with the specified name to the circuit and returns a
    /// `StepTypeHandler` instance. The `StepTypeHandler` instance can be used to define the
    /// step type using the `step_type_def` function.
    pub fn step_type(&mut self, name: &str) -> StepTypeHandler {
        let handler = StepTypeHandler::new(name.to_string());

        self.sc.add_step_type(handler, name);

        handler
    }

    /// Defines a step type using the provided `StepTypeHandler` and a function that takes a
    /// mutable reference to a `StepTypeContext`. This function typically adds constraints to a
    /// step type and defines witness generation.
    pub fn step_type_def<D, Args, S: Into<StepTypeDefInput>, R>(
        &mut self,
        step: S,
        def: D,
    ) -> StepTypeWGHandler<F, Args, R>
    where
        D: FnOnce(&mut StepTypeContext<F>) -> StepTypeWGHandler<F, Args, R>,
        R: Fn(&mut StepInstance<F>, Args) + 'static,
    {
        let handler: StepTypeHandler = match step.into() {
            StepTypeDefInput::Handler(h) => h,
            StepTypeDefInput::String(name) => {
                let handler = StepTypeHandler::new(name.to_string());

                self.sc.add_step_type(handler, name);

                handler
            }
        };

        let mut context = StepTypeContext::<F>::new(handler.uuid(), handler.annotation.to_string());

        let result = def(&mut context);

        self.sc.add_step_type_def(context.step_type);

        result
    }

    /// Sets the trace function that builds the witness. The trace function is responsible for
    /// adding step instances defined in `step_type_def`. The function is entirely left for
    /// the user to implement and is Turing complete. Users typically use external parameters
    /// of type `TraceArgs` to generate cell values for witness generation, and call the
    /// `add` function to add step instances with witness values.
    pub fn trace<D>(&mut self, def: D)
    where
        D: Fn(&mut TraceContext<F>, TraceArgs) + 'static,
    {
        self.sc.set_trace(def);
    }

    /// Sets the fixed generation function for the circuit. The fixed generation function is
    /// responsible for assigning fixed values to fixed columns. It is entirely left
    /// for the user to implement and is Turing complete. Users typically generate cell values and
    /// call the `assign` function to fill the fixed columns.
    pub fn fixed_gen<D>(&mut self, def: D)
    where
        D: Fn(&mut FixedGenContext<F>) + 'static,
    {
        self.sc.set_fixed_gen(def);
    }

    /// Enforce the type of the first step by adding a constraint to the circuit. Takes a
    /// `StepTypeHandler` parameter that represents the step type.
    pub fn pragma_first_step<STH: Into<StepTypeHandler>>(&mut self, step_type: STH) {
        self.sc.first_step = Some(step_type.into().uuid());
    }

    /// Enforce the type of the last step by adding a constraint to the circuit. Takes a
    /// `StepTypeHandler` parameter that represents the step type.
    pub fn pragma_last_step<STH: Into<StepTypeHandler>>(&mut self, step_type: STH) {
        self.sc.last_step = Some(step_type.into().uuid());
    }

    pub fn pragma_num_steps(&mut self, num_steps: usize) {
        self.sc.num_steps = num_steps;
    }

    pub fn pragma_disable_q_enable(&mut self) {
        self.sc.q_enable = false;
    }
}

pub enum StepTypeDefInput {
    Handler(StepTypeHandler),
    String(&'static str),
}

impl From<StepTypeHandler> for StepTypeDefInput {
    fn from(h: StepTypeHandler) -> Self {
        StepTypeDefInput::Handler(h)
    }
}

impl From<&'static str> for StepTypeDefInput {
    fn from(s: &'static str) -> Self {
        StepTypeDefInput::String(s)
    }
}

/// A generic structure designed to handle the context of a step type definition.  The struct
/// contains a `StepType` instance and implements methods to build the step type, add components,
/// and manipulate the step type. `F` is a generic type representing the field of the step type.
/// `Args` is the type of the step instance witness generation arguments.
pub struct StepTypeContext<F> {
    step_type: StepType<F>,
}

impl<F> StepTypeContext<F> {
    pub fn new(uuid: UUID, name: String) -> Self {
        Self {
            step_type: StepType::new(uuid, name),
        }
    }

    /// Adds an internal signal to the step type with the given name and returns a `Queriable`
    /// instance representing the added signal.
    pub fn internal(&mut self, name: &str) -> Queriable<F> {
        Queriable::Internal(self.step_type.add_signal(name))
    }

    /// DEPRECATED
    pub fn constr<C: Into<Constraint<F>>>(&mut self, constraint: C) {
        println!("DEPRECATED constr: use setup for constraints in step types");

        let constraint = constraint.into();

        self.step_type
            .add_constr(constraint.annotation, constraint.expr);
    }

    /// DEPRECATED
    pub fn transition<C: Into<Constraint<F>>>(&mut self, constraint: C) {
        println!("DEPRECATED transition: use setup for constraints in step types");

        let constraint = constraint.into();

        self.step_type
            .add_transition(constraint.annotation, constraint.expr);
    }

    /// Define step constraints.
    pub fn setup<D>(&mut self, def: D)
    where
        D: Fn(&mut StepTypeSetupContext<F>),
    {
        let mut ctx = StepTypeSetupContext {
            step_type: &mut self.step_type,
        };

        def(&mut ctx);
    }

    pub fn wg<Args, D>(&mut self, def: D) -> StepTypeWGHandler<F, Args, D>
    where
        D: Fn(&mut StepInstance<F>, Args) + 'static,
    {
        StepTypeWGHandler {
            id: self.step_type.uuid(),
            annotation: Box::leak(self.step_type.name.clone().into_boxed_str()),

            wg: Box::new(def),

            _p: PhantomData,
        }
    }
}

impl<F: Debug + Clone> StepTypeContext<F> {
    /// DEPRECATED
    pub fn add_lookup(&mut self, lookup_builder: &mut LookupBuilder<F>) {
        println!("DEPRECATED add_lookup: use setup for constraints in step types");

        self.step_type.lookups.push(lookup_builder.lookup.clone());
    }
}

pub struct StepTypeSetupContext<'a, F> {
    step_type: &'a mut StepType<F>,
}

impl<'a, F> StepTypeSetupContext<'a, F> {
    /// Adds a constraint to the step type. Involves internal signal(s) and forward signals without
    /// SuperRotation only. Chiquito provides syntax sugar for defining complex constraints.
    /// Refer to the `cb` (constraint builder) module for more information.
    pub fn constr<C: Into<Constraint<F>>>(&mut self, constraint: C) {
        let constraint = constraint.into();
        Self::enforce_constraint_typing(&constraint);

        self.step_type
            .add_constr(constraint.annotation, constraint.expr);
    }

    /// Adds a transition constraint to the step type. It’s the same as a regular constraint except
    /// that it can involve forward signal(s) with SuperRotation as well. Chiquito provides syntax
    /// sugar for defining complex constraints. Refer to the `cb` (constraint builder) module
    /// for more information.
    pub fn transition<C: Into<Constraint<F>>>(&mut self, constraint: C) {
        let constraint = constraint.into();
        Self::enforce_constraint_typing(&constraint);

        self.step_type
            .add_transition(constraint.annotation, constraint.expr);
    }

    fn enforce_constraint_typing(constraint: &Constraint<F>) {
        if constraint.typing != Typing::AntiBooly {
            panic!(
                "Expected AntiBooly constraint, got {:?} (constraint: {})",
                constraint.typing, constraint.annotation
            );
        }
    }
}

impl<'a, F: Debug + Clone> StepTypeSetupContext<'a, F> {
    /// Adds a lookup to the step type.
    pub fn add_lookup(&mut self, lookup_builder: &mut LookupBuilder<F>) {
        self.step_type.lookups.push(lookup_builder.lookup.clone());
    }
}

#[derive(Clone, Copy, Debug, PartialEq, Eq, Hash)]
pub struct StepTypeHandler {
    id: StepTypeUUID,
    pub annotation: &'static str,
}

impl StepTypeHandler {
    fn new(annotation: String) -> Self {
        Self {
            id: uuid(),
            annotation: Box::leak(annotation.into_boxed_str()),
        }
    }

    pub fn new_with_id(id: UUID, annotation: String) -> Self {
        Self {
            id,
            annotation: Box::leak(annotation.into_boxed_str()),
        }
    }

    pub fn uuid(&self) -> UUID {
        self.id
    }

    pub fn next<F>(&self) -> Queriable<F> {
        Queriable::StepTypeNext(*self)
    }
}

impl<F, Args, D: Fn(&mut StepInstance<F>, Args) + 'static> From<&StepTypeWGHandler<F, Args, D>>
    for StepTypeHandler
{
    fn from(h: &StepTypeWGHandler<F, Args, D>) -> Self {
        StepTypeHandler {
            id: h.id,
            annotation: h.annotation,
        }
    }
}

pub struct StepTypeWGHandler<F, Args, D: Fn(&mut StepInstance<F>, Args) + 'static> {
    id: UUID,
    pub annotation: &'static str,
    pub wg: Box<D>,

    _p: PhantomData<(F, Args)>,
}

impl<F, Args, D: Fn(&mut StepInstance<F>, Args) + 'static> StepTypeWGHandler<F, Args, D> {
    pub fn uuid(&self) -> UUID {
        self.id
    }
}

/// Creates a `Circuit` instance by providing a name and a definition closure that is applied to a
/// mutable `CircuitContext`. The user customizes the definition closure by calling `CircuitContext`
/// functions. This is the main function that users call to define a Chiquito circuit. Currently,
/// the name is not used for annotation within the function, but it may be used in future
/// implementations.
pub fn circuit<F, TraceArgs, StepArgs, D>(_name: &str, def: D) -> Circuit<F, TraceArgs>
where
    D: Fn(&mut CircuitContext<F, TraceArgs>),
{
    // TODO annotate circuit
    let mut context = CircuitContext {
        sc: Circuit::default(),
    };

    def(&mut context);

    context.sc
}

pub mod cb;
pub mod sc;

#[cfg(test)]
mod tests {
    use super::*;

    #[test]
    fn test_disable_q_enable() {
        let circuit: Circuit<i32, i32> = Circuit::default();
        let mut context = CircuitContext { sc: circuit };

        context.pragma_disable_q_enable();

        assert!(!context.sc.q_enable);
    }
}<|MERGE_RESOLUTION|>--- conflicted
+++ resolved
@@ -54,16 +54,7 @@
 
     /// Exposes the first step instance value of a forward signal as public.
     pub fn expose(&mut self, queriable: Queriable<F>, offset: ExposeOffset) {
-<<<<<<< HEAD
-        match queriable {
-            Queriable::Forward(..) | Queriable::Shared(..) => {
-                self.sc.exposed.push((queriable, offset));
-            }
-            _ => panic!("Expected either ForwardSignal or SharedSignal"),
-        }
-=======
         self.sc.expose(queriable, offset);
->>>>>>> b10e76d6
     }
 
     /// Imports a halo2 advice column with a name string into the circuit and returns a
