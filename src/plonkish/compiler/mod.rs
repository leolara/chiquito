--- conflicted
+++ resolved
@@ -567,7 +567,6 @@
 }
 
 #[cfg(test)]
-<<<<<<< HEAD
 mod test {
     use halo2_proofs::plonk::Any;
     use halo2curves::bn256::Fr;
@@ -632,10 +631,11 @@
     }
 
     #[test]
-    #[ignore]
-    fn test_compile_phase2() {
-        // We should only compile phase2 after phase1, if not we should panic
-        todo!("test compile_phase2 should be run only after compile_phase1");
+    #[should_panic]
+    fn test_compile_phase2_before_phase1() {
+        let mut unit = CompilationUnit::<Fr>::default();
+
+        compile_phase2(&mut unit);
     }
 
     #[test]
@@ -651,17 +651,5 @@
         assert_eq!(unit.lookups.len(), 0);
         assert_eq!(unit.fixed_assignments.len(), 0);
         assert_eq!(unit.ast_id, mock_ast_circuit.id);
-=======
-mod tests {
-    use super::*;
-    use halo2curves::bn256::Fr;
-
-    #[test]
-    #[should_panic]
-    fn test_compile_phase2_before_phase1() {
-        let mut unit = CompilationUnit::<Fr>::default();
-
-        compile_phase2(&mut unit);
->>>>>>> 8817d866
     }
 }