<<<<<<< HEAD
use std::{collections::HashMap, hash::Hash};
=======
use std::{
    collections::HashMap,
    fmt,
    ops::{Deref, DerefMut},
};
>>>>>>> 93e0fad1

use crate::{field::Field, wit_gen::AutoTraceGenerator};

use halo2_proofs::plonk::{Advice, Column as Halo2Column};

use crate::{
    ast::{query::Queriable, ForwardSignal, SharedSignal, StepTypeUUID},
    plonkish::compiler::{cell_manager::Placement, step_selector::StepSelector},
    util::UUID,
    wit_gen::{StepInstance, TraceGenerator, TraceWitness},
};

use super::{Column, PolyExpr};

#[derive(Debug, Clone)]
pub struct Assignments<F>(pub HashMap<Column, Vec<F>>);

impl<F: fmt::Debug> fmt::Display for Assignments<F> {
    fn fmt(&self, f: &mut fmt::Formatter<'_>) -> fmt::Result {
        // get the decimal width based on the step_instances size, add extra one leading zero
        let decimal_width = self.0.len().checked_ilog10().unwrap_or(0) + 2;
        // offset(col_uuid): value0, value1, value2,...
        for (i, (col, vals)) in self.0.iter().enumerate() {
            let vals = vals.iter().fold(String::new(), |mut acc, val| {
                acc.push_str(&format!("{:?}, ", val));
                acc
            });
            writeln!(
                f,
                "{:0>width$}({}): {}",
                i,
                col.id,
                vals,
                width = decimal_width as usize,
            )?;
        }
        Ok(())
    }
}

impl<F> Default for Assignments<F> {
    fn default() -> Self {
        Self(HashMap::default())
    }
}

impl<F> Deref for Assignments<F> {
    type Target = HashMap<Column, Vec<F>>;

    fn deref(&self) -> &Self::Target {
        &self.0
    }
}

impl<F> DerefMut for Assignments<F> {
    fn deref_mut(&mut self) -> &mut Self::Target {
        &mut self.0
    }
}

pub struct AssignmentGenerator<F, TraceArgs> {
    columns: Vec<Column>,
    placement: Placement,
    selector: StepSelector<F>,
    trace_gen: TraceGenerator<F, TraceArgs>,
    auto_trace_gen: AutoTraceGenerator<F>,

    num_rows: usize,

    ir_id: UUID,
}

impl<F: Clone, TraceArgs> Clone for AssignmentGenerator<F, TraceArgs> {
    fn clone(&self) -> Self {
        Self {
            columns: self.columns.clone(),
            placement: self.placement.clone(),
            selector: self.selector.clone(),
            trace_gen: self.trace_gen.clone(),
            auto_trace_gen: self.auto_trace_gen.clone(),
            num_rows: self.num_rows,
            ir_id: self.ir_id,
        }
    }
}

impl<F: Clone, TraceArgs> Default for AssignmentGenerator<F, TraceArgs> {
    fn default() -> Self {
        Self {
            columns: Default::default(),
            placement: Default::default(),
            selector: Default::default(),
            trace_gen: Default::default(),
            auto_trace_gen: Default::default(),
            num_rows: Default::default(),
            ir_id: Default::default(),
        }
    }
}

impl<F: Field + Hash, TraceArgs> AssignmentGenerator<F, TraceArgs> {
    pub fn new(
        columns: Vec<Column>,
        placement: Placement,
        selector: StepSelector<F>,
        trace_gen: TraceGenerator<F, TraceArgs>,
        auto_trace_gen: AutoTraceGenerator<F>,
        num_rows: usize,
        ir_id: UUID,
    ) -> Self {
        Self {
            columns,
            placement,
            selector,
            trace_gen,
            auto_trace_gen,
            num_rows,
            ir_id,
        }
    }

    pub fn empty(ir_id: UUID) -> Self {
        Self {
            ir_id,
            ..Default::default()
        }
    }

    pub fn generate(&self, args: TraceArgs) -> Assignments<F> {
        let witness = self.trace_gen.generate(args);

        self.generate_with_witness(witness)
    }

    pub fn generate_with_witness(&self, witness: TraceWitness<F>) -> Assignments<F> {
        let mut offset: usize = 0;
        let mut assignments: Assignments<F> = Default::default();

        let witness = self.auto_trace_gen.generate(witness);

        for step_instance in witness.step_instances.into_iter() {
            self.assign_step(&mut offset, &mut assignments, &step_instance);
        }

        assignments
    }

    pub fn uuid(&self) -> UUID {
        self.ir_id
    }

    fn assign_step(
        &self,
        offset: &mut usize,
        assignments: &mut Assignments<F>,
        step_instance: &StepInstance<F>,
    ) {
        for (lhs, rhs) in step_instance.assignments.iter() {
            self.assign(offset, assignments, step_instance.step_type_uuid, lhs, rhs);
        }

        let selector_assignment = self
            .selector
            .get_selector_assignment(step_instance.step_type_uuid);

        for (expr, value) in selector_assignment.iter() {
            match expr {
                PolyExpr::Query((column, rot, _)) => {
                    self.set_value(assignments, column.clone(), *offset + *rot as usize, value)
                }
                _ => panic!("wrong type of expresion is selector assignment"),
            }
        }

        *offset += self.placement.step_height(step_instance.step_type_uuid) as usize;
    }

    fn assign(
        &self,
        offset: &mut usize,
        assignments: &mut Assignments<F>,
        step_uuid: StepTypeUUID,
        lhs: &Queriable<F>,
        value: &F,
    ) {
        let (column, rotation) = self.find_placement(step_uuid, lhs);

        let offset = (*offset as i32 + rotation) as usize;

        self.set_value(assignments, column, offset, value);
    }

    fn find_placement(&self, step_uuid: StepTypeUUID, query: &Queriable<F>) -> (Column, i32) {
        match query {
            Queriable::Internal(signal) => self
                .placement
                .find_internal_signal_placement(step_uuid, signal)
                .into(),

            Queriable::Forward(forward, next) => {
                self.get_forward_placement(step_uuid, forward, *next)
            }

            Queriable::Shared(shared, rot) => self.get_shared_placement(shared, *rot),

            Queriable::Halo2AdviceQuery(signal, rotation) => {
                let column = self
                    .find_halo2_advice_native(signal.column)
                    .expect("column not found");

                (column, *rotation)
            }

            _ => panic!("invalid advice assignment on queriable {:?}", query),
        }
    }

    fn set_value(
        &self,
        assignments: &mut Assignments<F>,
        column: Column,
        offset: usize,
        value: &F,
    ) {
        if let Some(column_assignments) = assignments.get_mut(&column) {
            column_assignments[offset] = *value;
        } else {
            let mut column_assignments = vec![F::ZERO; self.num_rows];
            column_assignments[offset] = *value;

            assignments.insert(column, column_assignments);
        }
    }

    fn get_forward_placement(
        &self,
        step_uuid: StepTypeUUID,
        forward: &ForwardSignal,
        next: bool,
    ) -> (Column, i32) {
        let placement = self
            .placement
            .get_forward_placement(forward)
            .expect("forward signal placement not found");

        let super_rotation = placement.rotation
            + if next {
                self.placement.step_height(step_uuid) as i32
            } else {
                0
            };

        (placement.column, super_rotation)
    }

    fn get_shared_placement(&self, shared: &SharedSignal, rotation: i32) -> (Column, i32) {
        let placement = self
            .placement
            .get_shared_placement(shared)
            .expect("shared signal not found");

        let super_rotation =
            placement.rotation + rotation * (self.placement.first_step_height() as i32);

        (placement.column, super_rotation)
    }

    fn find_halo2_advice_native(&self, halo2_advice: Halo2Column<Advice>) -> Option<Column> {
        for column in self.columns.iter() {
            if let Some(advice) = column.halo2_advice {
                if advice.column == halo2_advice {
                    return Some(column.clone());
                }
            }
        }

        None
    }
}

#[cfg(test)]
mod tests {
    use super::*;

    #[test]
    fn pretty_print_assignments() {
        let display = format!(
            "{}",
            Assignments::<i32>(HashMap::from([
                (Column::advice("a", 1), vec![1, 2, 3]),
                (Column::fixed("a"), vec![4, 5, 6]),
            ])),
        );
        println!("{}", display);
    }
}<|MERGE_RESOLUTION|>--- conflicted
+++ resolved
@@ -1,12 +1,9 @@
-<<<<<<< HEAD
-use std::{collections::HashMap, hash::Hash};
-=======
 use std::{
     collections::HashMap,
     fmt,
+    hash::Hash,
     ops::{Deref, DerefMut},
 };
->>>>>>> 93e0fad1
 
 use crate::{field::Field, wit_gen::AutoTraceGenerator};
 
