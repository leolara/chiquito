<<<<<<< HEAD
use std::{collections::HashMap, hash::Hash, marker::PhantomData, vec};
=======
use std::{collections::HashMap, hash::Hash, iter, vec};
>>>>>>> 8246537b

use halo2_backend::plonk::{
    keygen::{keygen_pk, keygen_vk},
    prover::ProverSingle,
    verifier::verify_proof_single,
    Error as ErrorBack,
};
use halo2_middleware::{
    circuit::{Any as Columns, Cell as CellMid, ColumnMid, CompiledCircuit, Preprocessing},
    permutation::AssemblyMid,
    zal::impls::{H2cEngine, PlonkEngineConfig},
};
use halo2_proofs::{
    arithmetic::Field,
    halo2curves::{
        bn256::{Bn256, Fr, G1Affine},
        ff::PrimeField,
    },
    plonk::{
        Advice, Any, Column, ConstraintSystem, ConstraintSystemMid, Error, Expression, FirstPhase,
        Fixed, Instance, ProvingKey, SecondPhase, ThirdPhase, VerifyingKey, VirtualCells,
    },
    poly::{
        commitment::Params,
        kzg::{
            commitment::{KZGCommitmentScheme, ParamsKZG},
            multiopen::{ProverSHPLONK, VerifierSHPLONK},
            strategy::SingleStrategy,
        },
        Rotation,
    },
    transcript::{
        Blake2bRead, Blake2bWrite, Challenge255, TranscriptReadBuffer, TranscriptWriterBuffer,
    },
};
use rand_chacha::rand_core::block::{BlockRng, BlockRngCore};

use crate::{
    field::Field as ChiquitoField,
    plonkish::{
        compiler::PlonkishCompilationResult,
        ir::{
            assignments::Assignments,
            sc::{SuperAssignments, SuperCircuit},
            Circuit, Column as cColumn,
            ColumnType::{Advice as cAdvice, Fixed as cFixed, Halo2Advice, Halo2Fixed},
            PolyExpr,
        },
    },
    poly::ToField,
    util::UUID,
    wit_gen::TraceGenerator,
};

impl<T: PrimeField + From<u64>> ChiquitoField for T {
    const ZERO: Self = <Self as Field>::ZERO;
    const ONE: Self = <Self as Field>::ONE;

    fn mi(&self) -> Self {
        self.invert().unwrap_or(Self::ZERO)
    }

    fn pow<S: AsRef<[u64]>>(&self, exp: S) -> Self {
        Field::pow(self, exp)
    }

    fn from_big_int(value: &num_bigint::BigInt) -> Self {
        PrimeField::from_str_vartime(value.to_string().as_str()).expect("field value")
    }

    fn random(rng: impl rand_chacha::rand_core::RngCore) -> Self {
        Self::random(rng)
    }
}

<<<<<<< HEAD
trait Halo2Configurable<F: Field> {
    fn compile_middleware(&mut self, k: u32) -> Result<CompiledCircuit<F>, Error> {
=======
#[allow(non_snake_case)]
pub fn chiquito2Halo2<F: PrimeField + From<u64> + Hash>(circuit: Circuit<F>) -> ChiquitoHalo2<F> {
    ChiquitoHalo2::new(circuit)
}

fn compile_middleware<F: PrimeField + From<u64> + Hash, C: Halo2Configurable<F>>(
    circuit: &mut C,
    assigned_row_count: usize,
) -> Result<(CompiledCircuit<F>, u32), Error> {
    let (cs, preprocessing) = circuit.configure()?;

    let occupied_rows = assigned_row_count + cs.minimum_rows();
    let k = occupied_rows.next_power_of_two().trailing_zeros();
    let n = 2usize.pow(k);

    Ok((
        CompiledCircuit {
            cs: cs.clone().into(),
            preprocessing: preprocessing.extend(n),
        },
        k,
    ))
}

#[derive(Clone, Debug, Default)]
pub struct ChiquitoHalo2<F: PrimeField + From<u64>> {
    pub debug: bool,

    pub circuit: Circuit<F>,

    advice_columns: HashMap<UUID, Column<Advice>>,
    fixed_columns: HashMap<UUID, Column<Fixed>>,
    instance_column: Option<Column<Instance>>,

    ir_id: UUID,
}

trait Halo2Configurable<F: Field> {
    fn configure(&mut self) -> Result<(ConstraintSystem<F>, PreprocessingCompact<F>), Error> {
>>>>>>> 8246537b
        let mut cs = self.configure_cs();

        let preprocessing = self.preprocessing(&mut cs);

        Ok(CompiledCircuit {
            cs: cs.clone().into(),
            preprocessing,
        })
    }

    fn configure_cs(&mut self) -> ConstraintSystem<F>;
    fn preprocessing(&self, cs: &mut ConstraintSystem<F>) -> PreprocessingCompact<F>;
}

pub trait Halo2WitnessGenerator<F, W> {
    fn instance(&self, witness: &W) -> Vec<Vec<F>>;
    fn assigned_witness(
        &self,
        witness: &W,
        params_n: usize,
        num_advice_columns: usize,
    ) -> Vec<Option<Vec<F>>>;
}

#[derive(Clone, Debug, Default)]
pub struct ChiquitoHalo2<F: PrimeField + From<u64>> {
    pub debug: bool,

    pub(crate) plonkish_ir: Circuit<F>,

    advice_columns: HashMap<UUID, Column<Advice>>,
    fixed_columns: HashMap<UUID, Column<Fixed>>,
    instance_column: Option<Column<Instance>>,

    ir_id: UUID,
}

impl<F: PrimeField + Hash> Halo2Configurable<F> for ChiquitoHalo2<F> {
<<<<<<< HEAD
    fn preprocessing(&self, cs: &mut ConstraintSystem<F>, n: usize) -> Preprocessing<F> {
        let fixed_count = self.plonkish_ir.fixed_assignments.0.len();
        let mut fixed = vec![vec![F::default(); n]; fixed_count];
=======
    fn preprocessing(&self, cs: &mut ConstraintSystem<F>) -> PreprocessingCompact<F> {
        let fixed_count = self.circuit.fixed_assignments.0.len();
        let mut fixed = vec![vec![]; fixed_count];
>>>>>>> 8246537b

        for (column, values) in self.plonkish_ir.fixed_assignments.iter() {
            let column = self.convert_fixed_column(column);

            fixed[column.index].extend(values.iter().cloned());
        }

        let mut copies = vec![];
        self.collect_permutations(cs, &mut copies);

        PreprocessingCompact {
            permutation: AssemblyMid { copies },
            fixed_compact: fixed,
        }
    }

    fn configure_cs(&mut self) -> ConstraintSystem<F> {
        let mut cs: ConstraintSystem<F> = ConstraintSystem::default();

        self.configure_columns_sub_circuit(&mut cs);

        self.configure_sub_circuit(&mut cs);

        cs
    }
}

/// "Compact" preprocessing
/// Created before the circuit size is known (here the height of the fixed assignments is defined
/// only by the number of assigned values)
struct PreprocessingCompact<F: Field> {
    permutation: AssemblyMid,
    fixed_compact: Vec<Vec<F>>,
}

impl<F: Field> PreprocessingCompact<F> {
    /// Extend the preprocessing to the full circuit size
    fn extend(mut self, n: usize) -> Preprocessing<F> {
        self.fixed_compact
            .iter_mut()
            .for_each(|f| f.extend(iter::repeat(F::default()).take(n - f.len())));

        Preprocessing {
            permutation: self.permutation,
            fixed: self.fixed_compact,
        }
    }
}

impl<F: PrimeField + From<u64> + Hash> ChiquitoHalo2<F> {
    pub fn new(circuit: Circuit<F>) -> ChiquitoHalo2<F> {
        let ir_id = circuit.id;
        ChiquitoHalo2 {
            debug: true,
            plonkish_ir: circuit,
            advice_columns: Default::default(),
            fixed_columns: Default::default(),
            instance_column: Default::default(),
            ir_id,
        }
    }

    fn configure_columns_sub_circuit(&mut self, meta: &mut ConstraintSystem<F>) {
        let mut advice_columns = HashMap::<UUID, Column<Advice>>::new();
        let mut fixed_columns = HashMap::<UUID, Column<Fixed>>::new();

        for column in self.plonkish_ir.columns.iter() {
            match column.ctype {
                cAdvice => {
                    let halo2_column = to_halo2_advice(meta, column);
                    advice_columns.insert(column.uuid(), halo2_column);
                    meta.annotate_lookup_any_column(halo2_column, || column.annotation.clone());
                }
                cFixed => {
                    let halo2_column = meta.fixed_column();
                    fixed_columns.insert(column.uuid(), halo2_column);
                    meta.annotate_lookup_any_column(halo2_column, || column.annotation.clone());
                }
                Halo2Advice => {
                    let halo2_column = column
                        .halo2_advice
                        .unwrap_or_else(|| {
                            panic!("halo2 advice column not found {}", column.annotation)
                        })
                        .column;
                    advice_columns.insert(column.uuid(), halo2_column);
                    meta.annotate_lookup_any_column(halo2_column, || column.annotation.clone());
                }
                Halo2Fixed => {
                    let halo2_column = column
                        .halo2_fixed
                        .unwrap_or_else(|| {
                            panic!("halo2 advice column not found {}", column.annotation)
                        })
                        .column;
                    fixed_columns.insert(column.uuid(), halo2_column);
                    meta.annotate_lookup_any_column(halo2_column, || column.annotation.clone());
                }
            }
        }

        self.advice_columns = advice_columns;
        self.fixed_columns = fixed_columns;
    }

    fn configure_sub_circuit(&mut self, meta: &mut ConstraintSystem<F>) {
        if !self.plonkish_ir.exposed.is_empty() {
            self.instance_column = Some(meta.instance_column());
        }

        if !self.plonkish_ir.polys.is_empty() {
            meta.create_gate("main", |meta| {
                let mut constraints: Vec<(&'static str, Expression<F>)> = Vec::new();

                for poly in self.plonkish_ir.polys.iter() {
                    let converted = self.convert_poly(meta, &poly.expr);
                    let annotation = Box::leak(
                        format!("{} => {:?}", poly.annotation, converted).into_boxed_str(),
                    );
                    constraints.push((annotation, converted));
                }

                constraints
            });
        }

        for lookup in self.plonkish_ir.lookups.iter() {
            let annotation: &'static str = Box::leak(lookup.annotation.clone().into_boxed_str());
            meta.lookup_any(annotation, |meta| {
                let mut exprs = Vec::new();
                for (src, dest) in lookup.exprs.iter() {
                    exprs.push((self.convert_poly(meta, src), self.convert_poly(meta, dest)))
                }

                exprs
            });
        }
    }

    fn convert_poly(&self, meta: &mut VirtualCells<'_, F>, src: &PolyExpr<F>) -> Expression<F> {
        match src {
            PolyExpr::Const(c, _) => Expression::Constant(*c),
            PolyExpr::Sum(es, _) => {
                let mut iter = es.iter();
                let first = self.convert_poly(meta, iter.next().unwrap());
                iter.fold(first, |acc, e| acc + self.convert_poly(meta, e))
            }
            PolyExpr::Mul(es, _) => {
                let mut iter = es.iter();
                let first = self.convert_poly(meta, iter.next().unwrap());
                iter.fold(first, |acc, e| acc * self.convert_poly(meta, e))
            }
            PolyExpr::Neg(e, _) => -self.convert_poly(meta, e),
            PolyExpr::Pow(e, n, _) => {
                if *n == 0 {
                    Expression::Constant(1.field())
                } else {
                    let e = self.convert_poly(meta, e);
                    (1..*n).fold(e.clone(), |acc, _| acc * e.clone())
                }
            }
            PolyExpr::Halo2Expr(e, _) => e.clone(),
            PolyExpr::Query((column, rotation, _), _) => {
                self.convert_query(meta, column, *rotation)
            }
            PolyExpr::MI(_, _) => panic!("mi elimination not done"),
        }
    }

    fn convert_query(
        &self,
        meta: &mut VirtualCells<'_, F>,
        column: &cColumn,
        rotation: i32,
    ) -> Expression<F> {
        match column.ctype {
            cAdvice | Halo2Advice => {
                let c = self
                    .advice_columns
                    .get(&column.uuid())
                    .unwrap_or_else(|| panic!("column not found {}", column.annotation));

                meta.query_advice(*c, Rotation(rotation))
            }
            cFixed | Halo2Fixed => {
                let c = self
                    .fixed_columns
                    .get(&column.uuid())
                    .unwrap_or_else(|| panic!("column not found {}", column.annotation));

                meta.query_fixed(*c, Rotation(rotation))
            }
        }
    }

    fn convert_advice_column(&self, column: &cColumn) -> Column<Advice> {
        match column.ctype {
            cAdvice | Halo2Advice => *self
                .advice_columns
                .get(&column.uuid())
                .unwrap_or_else(|| panic!("column not found {}", column.annotation)),
            _ => panic!("wrong column type"),
        }
    }

    fn convert_fixed_column(&self, column: &cColumn) -> Column<Fixed> {
        match column.ctype {
            cFixed | Halo2Fixed => *self
                .fixed_columns
                .get(&column.uuid())
                .unwrap_or_else(|| panic!("column not found {}", column.annotation)),
            _ => panic!("wrong column type"),
        }
    }

    fn collect_permutations(
        &self,
        cs: &mut ConstraintSystem<F>,
        copies: &mut Vec<(CellMid, CellMid)>,
    ) {
        self.plonkish_ir
            .exposed
            .iter()
            .enumerate()
            .for_each(|(row, (column, offset))| {
                let col_type: Columns = match column.ctype {
                    cAdvice | Halo2Advice => Columns::Advice,
                    cFixed | Halo2Fixed => Columns::Fixed,
                };

                let index = if col_type == Columns::Advice {
                    let column = self.convert_advice_column(column);
                    cs.enable_equality(column);
                    column.index
                } else {
                    let column = self.convert_fixed_column(column);
                    cs.enable_equality(column);
                    column.index
                };

                let column_mid = ColumnMid::new(col_type, index);

                let instance_column = ColumnMid::new(Columns::Instance, 0);
                cs.enable_equality(instance_column);
                copies.push((
                    CellMid {
                        column: column_mid,
                        row: *offset as usize,
                    },
                    CellMid {
                        column: instance_column,
                        row,
                    },
                ));
            });
    }
}

impl<F: PrimeField> Halo2WitnessGenerator<F, Assignments<F>> for ChiquitoHalo2<F> {
    fn instance(&self, witness: &Assignments<F>) -> Vec<Vec<F>> {
        if !self.plonkish_ir.exposed.is_empty() {
            vec![self.plonkish_ir.instance(witness)]
        } else {
            vec![]
        }
    }

    fn assigned_witness(
        &self,
        witness: &Assignments<F>,
        params_n: usize,
        num_advice_columns: usize,
    ) -> Vec<Option<Vec<F>>> {
        let mut assigned_witness = vec![Some(vec![F::default(); params_n]); num_advice_columns];

        assign_witness(self, witness, &mut assigned_witness);

        assigned_witness
    }
}

#[derive(Clone, Debug, Default)]
struct ChiquitoHalo2SuperCircuit<F: PrimeField + From<u64>> {
    sub_circuits: Vec<ChiquitoHalo2<F>>,
}

impl<F: PrimeField + From<u64> + Hash> ChiquitoHalo2SuperCircuit<F> {
    fn new(sub_circuits: Vec<ChiquitoHalo2<F>>) -> Self {
        Self { sub_circuits }
    }
}

impl<F: PrimeField> Halo2WitnessGenerator<F, SuperAssignments<F>> for ChiquitoHalo2SuperCircuit<F> {
    fn instance(&self, witness: &SuperAssignments<F>) -> Vec<Vec<F>> {
        let mut instance = Vec::new();

        for circuit in self.sub_circuits.iter() {
            if !circuit.plonkish_ir.exposed.is_empty() {
                let instance_values = circuit.plonkish_ir.instance(
                    witness
                        .get(&circuit.ir_id)
                        .expect("No matching witness found for given UUID."),
                );
                instance.push(instance_values);
            }
        }

        instance
    }

    fn assigned_witness(
        &self,
        witness: &SuperAssignments<F>,
        params_n: usize,
        num_advice_columns: usize,
    ) -> Vec<Option<Vec<F>>> {
        let mut assigned_witness = vec![Some(vec![F::default(); params_n]); num_advice_columns];

        for circuit in self.sub_circuits.iter() {
            if let Some(assignments) = witness.get(&circuit.ir_id) {
                assign_witness(circuit, assignments, &mut assigned_witness);
            }
        }

        assigned_witness
    }
}

impl<F: PrimeField + Hash> Halo2Configurable<F> for ChiquitoHalo2SuperCircuit<F> {
    fn configure_cs(&mut self) -> ConstraintSystem<F> {
        let mut cs = ConstraintSystem::default();

        self.sub_circuits
            .iter_mut()
            .for_each(|c| c.configure_columns_sub_circuit(&mut cs));

        let advice_columns: HashMap<UUID, Column<Advice>> =
            self.sub_circuits
                .iter()
                .fold(HashMap::default(), |mut acc, s| {
                    acc.extend(s.advice_columns.clone());
                    acc
                });
        let fixed_columns: HashMap<UUID, Column<Fixed>> =
            self.sub_circuits
                .iter()
                .fold(HashMap::default(), |mut acc, s| {
                    acc.extend(s.fixed_columns.clone());
                    acc
                });

        self.sub_circuits.iter_mut().for_each(|sub_circuit| {
            sub_circuit.advice_columns = advice_columns.clone();
            sub_circuit.fixed_columns = fixed_columns.clone();
            sub_circuit.configure_sub_circuit(&mut cs)
        });

        cs
    }

    fn preprocessing(&self, cs: &mut ConstraintSystem<F>) -> PreprocessingCompact<F> {
        let fixed_columns: HashMap<UUID, Column<Fixed>> =
            self.sub_circuits
                .iter()
                .fold(HashMap::default(), |mut acc, s| {
                    acc.extend(s.fixed_columns.clone());
                    acc
                });

        let fixed_count = fixed_columns.len();
        let mut fixed = vec![vec![]; fixed_count];

        let mut copies = vec![];
        for subcircuit in self.sub_circuits.iter() {
            for (column, values) in subcircuit.plonkish_ir.fixed_assignments.iter() {
                let column = fixed_columns.get(&column.uuid()).unwrap();

                fixed[column.index].extend(values.iter().cloned());
            }
            subcircuit.collect_permutations(cs, &mut copies);
        }

        PreprocessingCompact {
            permutation: AssemblyMid { copies },
            fixed_compact: fixed,
        }
    }
}

/// Verify Halo2 proof
/// ### Arguments
/// * `proof` - Halo2 proof
/// * `params` - KZG parameters
/// * `vk` - Verifying key
/// * `instance` - circuit instance values
/// ### Returns
/// * `Ok(())` if the proof is valid
/// * `Err(ErrorBack)` if the proof is invalid
pub fn halo2_verify(
    proof: Vec<u8>,
    params: &ParamsKZG<Bn256>,
    vk: &VerifyingKey<G1Affine>,
    instance: Vec<Vec<Fr>>,
) -> Result<(), ErrorBack> {
    // Verify
    let mut verifier_transcript =
        Blake2bRead::<_, G1Affine, Challenge255<_>>::init(proof.as_slice());
    let verifier_params = params.verifier_params();
    let strategy = SingleStrategy::new(&verifier_params);

    let result = verify_proof_single::<KZGCommitmentScheme<Bn256>, VerifierSHPLONK<Bn256>, _, _, _>(
        &verifier_params,
        vk,
        strategy,
        instance,
        &mut verifier_transcript,
    );
    result
}

/// Halo2 setup
pub struct Setup {
    pub k: u32,
    pub cs: ConstraintSystemMid<Fr>,
    pub params: ParamsKZG<Bn256>,
    pub vk: VerifyingKey<G1Affine>,
    pub pk: ProvingKey<G1Affine>,
    rng: BlockRng<DummyRng>,
}

/// Halo2 prover
pub struct Halo2Prover<F, W, WG>
where
    WG: Halo2WitnessGenerator<F, W>,
{
    setup: Setup,
    wit_gen: WG,

    _p: PhantomData<(F, W)>,
}

impl<W, WG: Halo2WitnessGenerator<Fr, W>> Halo2Prover<Fr, W, WG> {
    fn new(setup: Setup, wit_gen: WG) -> Halo2Prover<Fr, W, WG> {
        Halo2Prover {
            setup,
            wit_gen,
            _p: PhantomData,
        }
    }

    /// Generate halo2 proof.
    pub fn generate_proof(&self, witness: W) -> (Vec<u8>, Vec<Vec<Fr>>) {
        let instance = self.wit_gen.instance(&witness);

        // Proving
        let mut transcript = Blake2bWrite::<_, G1Affine, Challenge255<_>>::init(vec![]);
        let mut prover = create_prover(&self.setup, &instance, &mut transcript);

        for phase in 0..self.setup.cs.phases() {
            let assigned_witness = self.wit_gen.assigned_witness(
                &witness,
                self.setup.params.n() as usize,
                self.setup.cs.num_advice_columns,
            );

            // TODO ignoring the challenges produced by the phase, but can they be useful later?
            let _ = prover.commit_phase(phase as u8, assigned_witness).unwrap();
        }
        prover.create_proof().unwrap();
        let proof = transcript.finalize();

        (proof, instance)
    }

    /// Get halo2 setup params
    pub fn get_params(&self) -> &ParamsKZG<Bn256> {
        &self.setup.params
    }

    /// Get halo2 verifying key
    pub fn get_vk(&self) -> &VerifyingKey<G1Affine> {
        &self.setup.vk
    }

    /// Get halo2 proving key
    pub fn get_pk(&self) -> &ProvingKey<G1Affine> {
        &self.setup.pk
    }
}

#[allow(clippy::type_complexity)]
fn create_prover<'a>(
    setup: &'a Setup,
    instance: &[Vec<Fr>],
    transcript: &'a mut Blake2bWrite<Vec<u8>, G1Affine, Challenge255<G1Affine>>,
) -> ProverSingle<
    'a,
    'a,
    KZGCommitmentScheme<Bn256>,
    ProverSHPLONK<'a, Bn256>,
    Challenge255<G1Affine>,
    BlockRng<DummyRng>,
    Blake2bWrite<Vec<u8>, G1Affine, Challenge255<G1Affine>>,
    H2cEngine,
> {
    ProverSingle::<
            KZGCommitmentScheme<Bn256>,
            ProverSHPLONK<'_, Bn256>,
            _,
            _,
            _,
            _,
        >::new_with_engine(
            PlonkEngineConfig::new()
                        .set_curve::<G1Affine>()
                        .set_msm(H2cEngine::new())
                        .build(),
            &setup.params,
            &setup.pk,
            instance.to_vec(),
            setup.rng.clone(),
            transcript,
        )
        .unwrap()
}

fn assign_witness<F: PrimeField + From<u64>>(
    circuit: &ChiquitoHalo2<F>,
    witness: &Assignments<F>,
    assigned_witness: &mut [Option<Vec<F>>],
) {
    for (column, values) in witness.iter() {
        let circuit_column = circuit.advice_columns.get(&column.uuid()).unwrap();
        let halo2_column = Column::<Any>::from(*circuit_column);
        for (offset, value) in values.iter().enumerate() {
            assigned_witness[halo2_column.index].as_mut().unwrap()[offset] = *value;
        }
    }
}

pub trait PlonkishHalo2<F: PrimeField, W, WG: Halo2WitnessGenerator<F, W>> {
    /// Create a Halo2 prover
    ///
    /// ### Arguments
    /// * `rng` - random number generator
    ///
    /// ### Returns
    /// * a Halo2 prover
<<<<<<< HEAD
    fn create_halo2_prover(&mut self, k: u32, rng: BlockRng<DummyRng>) -> Halo2Prover<F, W, WG>;
=======
    fn create_halo2_prover(&mut self, rng: BlockRng<DummyRng>) -> P;
>>>>>>> 8246537b
}

impl<TG: TraceGenerator<Fr> + Default> PlonkishHalo2<Fr, Assignments<Fr>, ChiquitoHalo2<Fr>>
    for PlonkishCompilationResult<Fr, TG>
{
<<<<<<< HEAD
    fn create_halo2_prover(
        &mut self,
        k: u32,
        rng: BlockRng<DummyRng>,
    ) -> Halo2Prover<Fr, Assignments<Fr>, ChiquitoHalo2<Fr>> {
        let mut circuit = ChiquitoHalo2::new(self.circuit.clone());
        let compiled = circuit.compile_middleware(k).unwrap();
        let setup = create_setup(k, rng, compiled);

        Halo2Prover::new(setup, circuit)
    }
}

impl PlonkishHalo2<Fr, SuperAssignments<Fr>, ChiquitoHalo2SuperCircuit<Fr>>
    for ChiquitoHalo2SuperCircuit<Fr>
{
    fn create_halo2_prover(
        &mut self,
        k: u32,
        rng: BlockRng<DummyRng>,
    ) -> Halo2Prover<Fr, SuperAssignments<Fr>, ChiquitoHalo2SuperCircuit<Fr>> {
        let compiled = self.compile_middleware(k).unwrap();
        let setup = create_setup(k, rng, compiled);

        Halo2Prover::new(setup, self.clone())
=======
    fn create_halo2_prover(&mut self, rng: BlockRng<DummyRng>) -> SingleCircuitProver<Fr> {
        let mut circuit = ChiquitoHalo2::new(self.circuit.clone());
        let (compiled, k) = compile_middleware(&mut circuit, self.circuit.num_rows).unwrap();

        let setup = create_setup(rng, compiled, k);
        SingleCircuitProver { setup, circuit }
    }
}

impl<MappingArgs> PlonkishHalo2<Fr, SuperCircuitProver<Fr>> for SuperCircuit<Fr, MappingArgs> {
    fn create_halo2_prover(&mut self, rng: BlockRng<DummyRng>) -> SuperCircuitProver<Fr> {
        let compiled = self
            .get_sub_circuits()
            .iter()
            .map(|c| chiquito2Halo2((*c).clone()))
            .collect();

        let mut circuit = ChiquitoHalo2SuperCircuit::new(compiled);

        let tallest_subcircuit_height = circuit
            .sub_circuits
            .iter()
            .map(|c| c.circuit.num_rows)
            .max()
            .unwrap_or(0);

        let (compiled, k) = compile_middleware(&mut circuit, tallest_subcircuit_height).unwrap();

        let setup = create_setup(rng, compiled, k);
        SuperCircuitProver { circuit, setup }
>>>>>>> 8246537b
    }
}

fn create_setup(rng: BlockRng<DummyRng>, circuit: CompiledCircuit<Fr>, k: u32) -> Setup {
    let params = ParamsKZG::<Bn256>::setup::<BlockRng<DummyRng>>(k, rng.clone());
    let vk = keygen_vk(&params, &circuit).expect("keygen_vk should not fail");
    let pk = keygen_pk(&params, vk.clone(), &circuit).expect("keygen_pk should not fail");

    Setup {
        k,
        cs: circuit.cs,
        params,
        vk,
        pk,
        rng,
    }
}

/// ⚠️ Not for production use! ⚠️
///
/// One-number generator that can be used as a deterministic Rng outputting fixed values.
#[derive(Clone)]
pub struct DummyRng {}

impl BlockRngCore for DummyRng {
    type Item = u32;
    type Results = [u32; 16];

    fn generate(&mut self, results: &mut Self::Results) {
        for elem in results.iter_mut() {
            *elem = 1;
        }
    }
}

fn to_halo2_advice<F: PrimeField>(
    meta: &mut ConstraintSystem<F>,
    column: &cColumn,
) -> Column<Advice> {
    match column.phase {
        0 => meta.advice_column_in(FirstPhase),
        1 => meta.advice_column_in(SecondPhase),
        2 => meta.advice_column_in(ThirdPhase),
        _ => panic!("jarll wrong phase"),
    }
}

/// LEGACY
#[allow(non_snake_case)]
pub(crate) fn chiquito2Halo2<F: PrimeField + From<u64> + Hash>(
    circuit: Circuit<F>,
) -> ChiquitoHalo2<F> {
    ChiquitoHalo2::new(circuit)
}

/// LEGACY
#[allow(non_snake_case)]
pub fn chiquitoSuperCircuit2Halo2<F: PrimeField + From<u64> + Hash, MappingArgs>(
    super_circuit: &SuperCircuit<F, MappingArgs>,
) -> Vec<ChiquitoHalo2<F>> {
    super_circuit
        .get_sub_circuits()
        .iter()
        .map(|c| chiquito2Halo2((*c).clone()))
        .collect()
}<|MERGE_RESOLUTION|>--- conflicted
+++ resolved
@@ -1,8 +1,4 @@
-<<<<<<< HEAD
-use std::{collections::HashMap, hash::Hash, marker::PhantomData, vec};
-=======
-use std::{collections::HashMap, hash::Hash, iter, vec};
->>>>>>> 8246537b
+use std::{collections::HashMap, hash::Hash, iter, marker::PhantomData, vec};
 
 use halo2_backend::plonk::{
     keygen::{keygen_pk, keygen_vk},
@@ -78,58 +74,26 @@
     }
 }
 
-<<<<<<< HEAD
 trait Halo2Configurable<F: Field> {
-    fn compile_middleware(&mut self, k: u32) -> Result<CompiledCircuit<F>, Error> {
-=======
-#[allow(non_snake_case)]
-pub fn chiquito2Halo2<F: PrimeField + From<u64> + Hash>(circuit: Circuit<F>) -> ChiquitoHalo2<F> {
-    ChiquitoHalo2::new(circuit)
-}
-
-fn compile_middleware<F: PrimeField + From<u64> + Hash, C: Halo2Configurable<F>>(
-    circuit: &mut C,
-    assigned_row_count: usize,
-) -> Result<(CompiledCircuit<F>, u32), Error> {
-    let (cs, preprocessing) = circuit.configure()?;
-
-    let occupied_rows = assigned_row_count + cs.minimum_rows();
-    let k = occupied_rows.next_power_of_two().trailing_zeros();
-    let n = 2usize.pow(k);
-
-    Ok((
-        CompiledCircuit {
-            cs: cs.clone().into(),
-            preprocessing: preprocessing.extend(n),
-        },
-        k,
-    ))
-}
-
-#[derive(Clone, Debug, Default)]
-pub struct ChiquitoHalo2<F: PrimeField + From<u64>> {
-    pub debug: bool,
-
-    pub circuit: Circuit<F>,
-
-    advice_columns: HashMap<UUID, Column<Advice>>,
-    fixed_columns: HashMap<UUID, Column<Fixed>>,
-    instance_column: Option<Column<Instance>>,
-
-    ir_id: UUID,
-}
-
-trait Halo2Configurable<F: Field> {
-    fn configure(&mut self) -> Result<(ConstraintSystem<F>, PreprocessingCompact<F>), Error> {
->>>>>>> 8246537b
+    fn compile_middleware(
+        &mut self,
+        num_circuit_rows: usize,
+    ) -> Result<(CompiledCircuit<F>, u32), Error> {
         let mut cs = self.configure_cs();
 
         let preprocessing = self.preprocessing(&mut cs);
 
-        Ok(CompiledCircuit {
-            cs: cs.clone().into(),
-            preprocessing,
-        })
+        let occupied_rows = num_circuit_rows + cs.minimum_rows();
+        let k = occupied_rows.next_power_of_two().trailing_zeros();
+        let n = 2usize.pow(k);
+
+        Ok((
+            CompiledCircuit {
+                cs: cs.clone().into(),
+                preprocessing: preprocessing.extend(n),
+            },
+            k,
+        ))
     }
 
     fn configure_cs(&mut self) -> ConstraintSystem<F>;
@@ -160,15 +124,9 @@
 }
 
 impl<F: PrimeField + Hash> Halo2Configurable<F> for ChiquitoHalo2<F> {
-<<<<<<< HEAD
-    fn preprocessing(&self, cs: &mut ConstraintSystem<F>, n: usize) -> Preprocessing<F> {
+    fn preprocessing(&self, cs: &mut ConstraintSystem<F>) -> PreprocessingCompact<F> {
         let fixed_count = self.plonkish_ir.fixed_assignments.0.len();
-        let mut fixed = vec![vec![F::default(); n]; fixed_count];
-=======
-    fn preprocessing(&self, cs: &mut ConstraintSystem<F>) -> PreprocessingCompact<F> {
-        let fixed_count = self.circuit.fixed_assignments.0.len();
         let mut fixed = vec![vec![]; fixed_count];
->>>>>>> 8246537b
 
         for (column, values) in self.plonkish_ir.fixed_assignments.iter() {
             let column = self.convert_fixed_column(column);
@@ -451,7 +409,7 @@
 }
 
 #[derive(Clone, Debug, Default)]
-struct ChiquitoHalo2SuperCircuit<F: PrimeField + From<u64>> {
+pub struct ChiquitoHalo2SuperCircuit<F: PrimeField + From<u64>> {
     sub_circuits: Vec<ChiquitoHalo2<F>>,
 }
 
@@ -656,6 +614,10 @@
     /// Get halo2 proving key
     pub fn get_pk(&self) -> &ProvingKey<G1Affine> {
         &self.setup.pk
+    }
+
+    pub fn get_k(&self) -> u32 {
+        self.setup.k
     }
 }
 
@@ -717,54 +679,51 @@
     ///
     /// ### Returns
     /// * a Halo2 prover
-<<<<<<< HEAD
-    fn create_halo2_prover(&mut self, k: u32, rng: BlockRng<DummyRng>) -> Halo2Prover<F, W, WG>;
-=======
-    fn create_halo2_prover(&mut self, rng: BlockRng<DummyRng>) -> P;
->>>>>>> 8246537b
+    fn create_halo2_prover(&mut self, rng: BlockRng<DummyRng>) -> Halo2Prover<F, W, WG>;
 }
 
 impl<TG: TraceGenerator<Fr> + Default> PlonkishHalo2<Fr, Assignments<Fr>, ChiquitoHalo2<Fr>>
     for PlonkishCompilationResult<Fr, TG>
 {
-<<<<<<< HEAD
     fn create_halo2_prover(
         &mut self,
-        k: u32,
         rng: BlockRng<DummyRng>,
     ) -> Halo2Prover<Fr, Assignments<Fr>, ChiquitoHalo2<Fr>> {
         let mut circuit = ChiquitoHalo2::new(self.circuit.clone());
-        let compiled = circuit.compile_middleware(k).unwrap();
-        let setup = create_setup(k, rng, compiled);
+        let (compiled, k) = circuit.compile_middleware(self.circuit.num_rows).unwrap();
+        let setup = create_setup(rng, compiled, k);
 
         Halo2Prover::new(setup, circuit)
     }
 }
-
-impl PlonkishHalo2<Fr, SuperAssignments<Fr>, ChiquitoHalo2SuperCircuit<Fr>>
-    for ChiquitoHalo2SuperCircuit<Fr>
+// impl PlonkishHalo2<Fr, SuperAssignments<Fr>, ChiquitoHalo2SuperCircuit<Fr>>
+// for ChiquitoHalo2SuperCircuit<Fr>
+// {
+// fn create_halo2_prover(
+// &mut self,
+// rng: BlockRng<DummyRng>,
+// ) -> Halo2Prover<Fr, SuperAssignments<Fr>, ChiquitoHalo2SuperCircuit<Fr>> {
+// let tallest_subcircuit_height = self
+// .sub_circuits
+// .iter()
+// .map(|c| c.plonkish_ir.num_rows)
+// .max()
+// .unwrap_or(0);
+//
+// let (compiled, k) = self.compile_middleware(tallest_subcircuit_height).unwrap();
+// let setup = create_setup(rng, compiled, k);
+//
+// Halo2Prover::new(setup, self.clone())
+// }
+// }
+
+impl<MappingArgs> PlonkishHalo2<Fr, SuperAssignments<Fr>, ChiquitoHalo2SuperCircuit<Fr>>
+    for SuperCircuit<Fr, MappingArgs>
 {
     fn create_halo2_prover(
         &mut self,
-        k: u32,
         rng: BlockRng<DummyRng>,
     ) -> Halo2Prover<Fr, SuperAssignments<Fr>, ChiquitoHalo2SuperCircuit<Fr>> {
-        let compiled = self.compile_middleware(k).unwrap();
-        let setup = create_setup(k, rng, compiled);
-
-        Halo2Prover::new(setup, self.clone())
-=======
-    fn create_halo2_prover(&mut self, rng: BlockRng<DummyRng>) -> SingleCircuitProver<Fr> {
-        let mut circuit = ChiquitoHalo2::new(self.circuit.clone());
-        let (compiled, k) = compile_middleware(&mut circuit, self.circuit.num_rows).unwrap();
-
-        let setup = create_setup(rng, compiled, k);
-        SingleCircuitProver { setup, circuit }
-    }
-}
-
-impl<MappingArgs> PlonkishHalo2<Fr, SuperCircuitProver<Fr>> for SuperCircuit<Fr, MappingArgs> {
-    fn create_halo2_prover(&mut self, rng: BlockRng<DummyRng>) -> SuperCircuitProver<Fr> {
         let compiled = self
             .get_sub_circuits()
             .iter()
@@ -776,15 +735,16 @@
         let tallest_subcircuit_height = circuit
             .sub_circuits
             .iter()
-            .map(|c| c.circuit.num_rows)
+            .map(|c| c.plonkish_ir.num_rows)
             .max()
             .unwrap_or(0);
 
-        let (compiled, k) = compile_middleware(&mut circuit, tallest_subcircuit_height).unwrap();
-
+        let (compiled, k) = circuit
+            .compile_middleware(tallest_subcircuit_height)
+            .unwrap();
         let setup = create_setup(rng, compiled, k);
-        SuperCircuitProver { circuit, setup }
->>>>>>> 8246537b
+
+        Halo2Prover::new(setup, circuit)
     }
 }
 
@@ -838,16 +798,4 @@
     circuit: Circuit<F>,
 ) -> ChiquitoHalo2<F> {
     ChiquitoHalo2::new(circuit)
-}
-
-/// LEGACY
-#[allow(non_snake_case)]
-pub fn chiquitoSuperCircuit2Halo2<F: PrimeField + From<u64> + Hash, MappingArgs>(
-    super_circuit: &SuperCircuit<F, MappingArgs>,
-) -> Vec<ChiquitoHalo2<F>> {
-    super_circuit
-        .get_sub_circuits()
-        .iter()
-        .map(|c| chiquito2Halo2((*c).clone()))
-        .collect()
 }