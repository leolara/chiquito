--- conflicted
+++ resolved
@@ -915,25 +915,4 @@
             *elem = 1;
         }
     }
-}
-
-<<<<<<< HEAD
-/// LEGACY
-#[allow(non_snake_case)]
-pub(crate) fn chiquito2Halo2<F: PrimeField + From<u64> + Hash>(
-    circuit: Circuit<F>,
-) -> ChiquitoHalo2<F> {
-    ChiquitoHalo2::new(circuit)
-=======
-fn to_halo2_advice<F: PrimeField>(
-    meta: &mut ConstraintSystem<F>,
-    column: &cColumn,
-) -> Column<Advice> {
-    match column.phase {
-        0 => meta.advice_column_in(FirstPhase),
-        1 => meta.advice_column_in(SecondPhase),
-        2 => meta.advice_column_in(ThirdPhase),
-        _ => panic!("jarll wrong phase"),
-    }
->>>>>>> e3bc01ca
 }