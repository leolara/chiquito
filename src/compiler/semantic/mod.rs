use std::{
    collections::HashMap,
    fmt::{Debug, Display},
};

use num_bigint::BigInt;

use itertools::Itertools;

use crate::{
    compiler::semantic::analyser::Analyser,
    parser::ast::{
        expression::Expression, statement::Statement, tl::TLDecl, DebugSymRef, Identifier,
    },
};

use super::Message;

pub mod analyser;
pub mod rules;

/// Category of a symbol
#[derive(Clone, PartialEq, Debug)]
pub enum SymbolCategory {
    Machine,
    State,

    Signal,
    WGVar,

    InputSignal,
    OutputSignal,
    InoutSignal,

    InputWGVar,
    OutputWGVar,
    InoutWGVar,
}

/// Category of a scope
#[derive(Clone, Debug)]
pub enum ScopeCategory {
    Global,
    Machine,
    State,
}

/// Information about a symbol
#[derive(Clone, Debug)]
pub struct SymTableEntry {
    pub definition_ref: DebugSymRef,
    pub category: SymbolCategory,
    /// Type
    pub ty: Option<String>,
}

impl SymTableEntry {
    pub fn is_scoped(&self) -> bool {
        matches!(
            self.category,
            SymbolCategory::Machine | SymbolCategory::State
        )
    }

    pub fn is_signal(&self) -> bool {
        matches!(
            self.category,
            SymbolCategory::Signal
                | SymbolCategory::InputSignal
                | SymbolCategory::OutputSignal
                | SymbolCategory::InoutSignal
        )
    }

    fn get_type(&self) -> &str {
        match &self.ty {
            Some(ty) => ty,
            None => "field",
        }
    }
}

#[derive(Debug)]
/// Extra information when symbol is found in a scope or a containing scope
pub struct FoundSymbol {
    pub symbol: SymTableEntry,
    pub scope_cat: ScopeCategory,
    pub scope_id: String,
    pub level: usize,
}

/// Contains the symbols of an scope
#[derive(Clone)]
pub struct ScopeTable {
    symbols: HashMap<String, SymTableEntry>,
    scope: ScopeCategory,
}

impl Default for ScopeTable {
    fn default() -> Self {
        Self {
            symbols: HashMap::default(),
            scope: ScopeCategory::Global,
        }
    }
}

impl Debug for ScopeTable {
    fn fmt(&self, f: &mut std::fmt::Formatter<'_>) -> std::fmt::Result {
        let symbols = self
            .symbols
            .keys()
            .sorted()
            .map(|id| format!("\"{}\": {:?}", id, self.symbols[id]))
            .collect::<Vec<_>>()
            .join(",");

        f.debug_struct("ScopeTable")
            .field("symbols", &symbols)
            .field("scope", &self.scope)
            .finish()
    }
}

impl From<SymTableEntry> for ScopeTable {
    fn from(entry: SymTableEntry) -> Self {
        ScopeTable {
            symbols: HashMap::default(),
            scope: match entry.category {
                SymbolCategory::Machine => ScopeCategory::Machine,
                SymbolCategory::State => ScopeCategory::State,
                _ => unreachable!(), // Other symbols don't have their own symbol table
            },
        }
    }
}

impl ScopeTable {
    fn get_symbol(&self, id: String) -> Option<&SymTableEntry> {
        self.symbols.get(&id)
    }

    pub fn get_category(&self) -> ScopeCategory {
        self.scope.clone()
    }

    pub fn get_symbols(&self) -> &HashMap<String, SymTableEntry> {
        &self.symbols
    }

    fn add_symbol(&mut self, id: String, entry: SymTableEntry) {
        self.symbols.insert(id, entry);
    }
}

/// Symbol table for a chiquito program
#[derive(Default)]
pub struct SymTable {
    scopes: HashMap<String, ScopeTable>,
}

impl Display for SymTable {
    fn fmt(&self, f: &mut std::fmt::Formatter<'_>) -> std::fmt::Result {
        let result = self
            .scopes
            .iter()
            .fold("".to_string(), |acc, (scope, table)| {
                format!("{}{}\n  {:?}\n", acc, scope, table)
            });

        write!(f, "{}", result)
    }
}

impl Debug for SymTable {
    fn fmt(&self, f: &mut std::fmt::Formatter<'_>) -> std::fmt::Result {
        let result = self
            .scopes
            .keys()
            .sorted()
            .map(|scope| format!("\"{}\": {:?}", scope, self.scopes[scope]))
            .collect::<Vec<_>>()
            .join(",");

        write!(f, "{}", result)
    }
}

impl SymTable {
    /// Get a symbol in a particular scope.
    /// scope parameter is an array of the scope names on the path.
    pub fn get_symbol(&self, scope: &[String], id: String) -> Option<&SymTableEntry> {
        self.scopes
            .get(&Self::get_key(scope))
            .expect("scope not found")
            .get_symbol(id)
    }

    /// Finds a symbol in a scope or any of the containing scopes.
    pub fn find_symbol(&self, scope: &[String], id: String) -> Option<FoundSymbol> {
<<<<<<< HEAD
        let mut level_rev = 0;
        while level_rev < scope.len() {
            let key = Self::get_key_level(scope, level_rev);
            let table = self.scopes.get(&key).expect("scope not found");
=======
        let mut level = 0;
        while level < scope.len() {
            let table = self.scopes.get(&Self::get_key_level(scope, level));
            if table.is_none() {
                level += 1;
                continue;
            }
            let table = table.unwrap();
>>>>>>> 97f334bc
            let symbol = table.get_symbol(id.clone());

            if symbol.is_some() {
                return symbol.map(|symbol| FoundSymbol {
                    symbol: symbol.clone(),
                    scope_cat: table.scope.clone(),
                    scope_id: key,
                    level: (scope.len() - level_rev - 1),
                });
            }

            level_rev += 1;
        }

        None
    }

    pub fn get_scope(&self, scope: &[String]) -> Option<&ScopeTable> {
        let scope_key = Self::get_key(scope);

        self.scopes.get(&scope_key)
    }

    /// Add a symbol
    pub fn add_symbol(&mut self, scope: &[String], id: String, entry: SymTableEntry) {
        let scope_key = Self::get_key(scope);
        self.scopes
            .get_mut(&scope_key)
            .unwrap_or_else(|| panic!("scope {} not found", &scope_key))
            .add_symbol(id.clone(), entry.clone());

        if entry.is_scoped() {
            self.scopes
                .insert(format!("{}/{}", &scope_key, id), ScopeTable::from(entry));
        }
    }

    /// Add an output variable symbol.
    /// This is special because if there is an input variable symbol with the same identifier, it
    /// should create a Input/Output symbol.
    pub fn add_output_variable(&mut self, scope: &[String], id: String, mut entry: SymTableEntry) {
        let prev_symbol = self.get_symbol(scope, id.clone());
        if let Some(prev_symbol) = prev_symbol {
            match prev_symbol.category {
                SymbolCategory::InputSignal => {
                    assert_eq!(entry.category, SymbolCategory::OutputSignal); // TODO; convert this to a sematic error

                    entry.category = SymbolCategory::InoutSignal;
                }
                SymbolCategory::InputWGVar => {
                    assert_eq!(entry.category, SymbolCategory::OutputWGVar); // TODO; convert this to a sematic error

                    entry.category = SymbolCategory::InoutWGVar;
                }

                _ => unreachable!(
                    "should not be output with same name as an identifier that is not input"
                ), // TODO; convert this to a sematic error
            }
        }

        self.add_symbol(scope, id, entry);
    }

    fn get_key(scope: &[String]) -> String {
        scope.join("/")
    }

    fn get_key_level(scope: &[String], level: usize) -> String {
        if level == 0 {
            Self::get_key(scope)
        } else {
            scope
                .iter()
                .rev()
                .skip(level)
                .rev()
                .cloned()
                .collect::<Vec<_>>()
                .join("/")
        }
    }
}

/// Result from running the semantic analyser.
#[derive(Debug)]
pub struct AnalysisResult {
    pub symbols: SymTable,
    pub messages: Vec<Message>,
}

impl From<Analyser> for AnalysisResult {
    fn from(analyser: Analyser) -> Self {
        AnalysisResult {
            symbols: analyser.symbols,
            messages: analyser.messages,
        }
    }
}

// Rule types.
// Rules are implemented as functions of this types.

type ExpressionRule = fn(analyser: &mut Analyser, expr: &Expression<BigInt, Identifier>);
type StatementRule = fn(analyser: &mut Analyser, expr: &Statement<BigInt, Identifier>);
type NewSymbolRule = fn(
    analyser: &mut Analyser,
    expr: &Statement<BigInt, Identifier>,
    id: &Identifier,
    symbol: &SymTableEntry,
);
type NewTLSymbolRule = fn(
    analyser: &mut Analyser,
    decl: &TLDecl<BigInt, Identifier>,
    id: &Identifier,
    symbol: &SymTableEntry,
);

/// Set of rules used by the semantic analyser.
struct RuleSet {
    expression: Vec<ExpressionRule>,
    statement: Vec<StatementRule>,
    new_symbol: Vec<NewSymbolRule>,
    new_tl_symbol: Vec<NewTLSymbolRule>,
}

impl RuleSet {
    /// Apply expression rules.
    pub(self) fn apply_expression(
        &self,
        analyser: &mut Analyser,
        expr: &Expression<BigInt, Identifier>,
    ) {
        self.expression.iter().for_each(|rule| rule(analyser, expr));
    }

    /// Apply statement rules.
    pub(self) fn apply_statement(
        &self,
        analyser: &mut Analyser,
        stmt: &Statement<BigInt, Identifier>,
    ) {
        self.statement.iter().for_each(|rule| rule(analyser, stmt));
    }

    /// Apply new symbol top level declaration rules.
    pub(self) fn apply_new_symbol_tldecl(
        &self,
        analyser: &mut Analyser,
        tldecl: &TLDecl<BigInt, Identifier>,
        id: &Identifier,
        symbol: &SymTableEntry,
    ) {
        self.new_tl_symbol
            .iter()
            .for_each(|rule| rule(analyser, tldecl, id, symbol));
    }

    /// Apply new symbol (not top level) rules.
    pub(self) fn apply_new_symbol_statement(
        &self,
        analyser: &mut Analyser,
        stmt: &Statement<BigInt, Identifier>,
        id: &Identifier,
        symbol: &SymTableEntry,
    ) {
        self.new_symbol
            .iter()
            .for_each(|rule| rule(analyser, stmt, id, symbol));
    }
}<|MERGE_RESOLUTION|>--- conflicted
+++ resolved
@@ -198,21 +198,15 @@
 
     /// Finds a symbol in a scope or any of the containing scopes.
     pub fn find_symbol(&self, scope: &[String], id: String) -> Option<FoundSymbol> {
-<<<<<<< HEAD
         let mut level_rev = 0;
         while level_rev < scope.len() {
             let key = Self::get_key_level(scope, level_rev);
-            let table = self.scopes.get(&key).expect("scope not found");
-=======
-        let mut level = 0;
-        while level < scope.len() {
-            let table = self.scopes.get(&Self::get_key_level(scope, level));
+            let table = self.scopes.get(&key);
             if table.is_none() {
-                level += 1;
+                level_rev += 1;
                 continue;
             }
             let table = table.unwrap();
->>>>>>> 97f334bc
             let symbol = table.get_symbol(id.clone());
 
             if symbol.is_some() {
