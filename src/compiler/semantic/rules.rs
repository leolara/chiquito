use std::vec;

use lazy_static::lazy_static;

use num_bigint::BigInt;

use crate::{
    compiler::semantic::{analyser::Analyser, RuleSet, SymTableEntry},
    parser::ast::{
        expression::Expression, statement::Statement, tl::TLDecl, DebugSymRef, Identifiable,
        Identifier,
    },
};

use super::SymbolCategory;

// Cannot use a undeclared variable in a expression.
fn undeclared_rule(analyser: &mut Analyser, expr: &Expression<BigInt, Identifier>) {
    match expr {
        Expression::Query(dsym, var) => {
            if analyser
                .symbols
                .find_symbol(&analyser.cur_scope, var.name())
                .is_none()
            {
                analyser.error(format!("use of undeclared variable {}", var.name()), dsym);
            }
        }

        Expression::BinOp { lhs, rhs, .. } => {
            undeclared_rule(analyser, lhs);
            undeclared_rule(analyser, rhs);
        }
        Expression::UnaryOp { sub, .. } => undeclared_rule(analyser, sub),
        Expression::Select {
            cond,
            when_true,
            when_false,
            ..
        } => {
            undeclared_rule(analyser, cond);
            undeclared_rule(analyser, when_true);
            undeclared_rule(analyser, when_false);
        }
        Expression::Const(_, _) | Expression::True(_) | Expression::False(_) => {}
    }
}

// Cannot declare identifiers with rotations. Rotation can only be used in expressions.
fn rotation_decl_tl(
    analyser: &mut Analyser,
    decl: &TLDecl<BigInt, Identifier>,
    id: &Identifier,
    _symbol: &SymTableEntry,
) {
    if id.rotation() != 0 {
        analyser.error(
            format!(
                "There cannot be rotation in identifier declaration of {}",
                id.name()
            ),
            &decl.get_dsym(),
        )
    }
}
fn rotation_decl(
    analyser: &mut Analyser,
    expr: &Statement<BigInt, Identifier>,
    id: &Identifier,
    _symbol: &SymTableEntry,
) {
    if id.rotation() != 0 {
        analyser.error(
            format!(
                "There cannot be rotation in identifier declaration of {}",
                id.name()
            ),
            &expr.get_dsym(),
        )
    }
}

// Cannot declare states in other block that is not the machine.
fn state_decl(analyser: &mut Analyser, expr: &Statement<BigInt, Identifier>) {
    let blocks = match expr {
        Statement::StateDecl(_, _, block) => vec![block],
        Statement::Transition(_, _, block) => vec![block],
        Statement::IfThen(_, _, block) => vec![block],
        Statement::IfThenElse(_, _, block, block_else) => vec![block, block_else],

        _ => vec![],
    };

    blocks.into_iter().for_each(|block| {
        if let Statement::Block(_, block) = *(block.clone()) {
            block.into_iter().for_each(|stmt| {
                if let Statement::StateDecl(dsym, id, _) = stmt {
                    analyser.error(format!("Cannot declare state {} here", id.name()), &dsym);
                }
            })
        } else {
            unreachable!("parser only generates blocks in this context");
        }
    });
}

// Should only allow to assign `<--` or assign and assert `<==` signals (and not wg vars).
// Left hand side should only have signals.
fn assignment_rule(analyser: &mut Analyser, expr: &Statement<BigInt, Identifier>) {
    let ids = match expr {
        Statement::SignalAssignment(_, id, _) => id,
        Statement::SignalAssignmentAssert(_, id, _) => id,
        _ => return,
    };

    ids.iter().for_each(|id| {
        if let Some(symbol) = analyser.symbols.find_symbol(&analyser.cur_scope, id.name()) {
            let is_signal = matches!(
                symbol.symbol.category,
                SymbolCategory::Signal | SymbolCategory::InputSignal | SymbolCategory::OutputSignal | SymbolCategory::InoutSignal
            );
            if !is_signal {
                analyser.error(
                    format!(
                        "Cannot assign with <-- or <== to variable {} with category {:#?}, you can only assign to signals. Use = instead.",
                        id.name(),
                        symbol.symbol.category
                    ),
                    &expr.get_dsym(),
                )
            }
        }
    });
}

// Cannot use wgvars in assert statements.
fn assert_rule(analyser: &mut Analyser, stmt: &Statement<BigInt, Identifier>) {
    let exprs = match stmt {
        Statement::SignalAssignmentAssert(_, _, exprs) => exprs.clone(),
        Statement::Assert(_, expr) => vec![expr.clone()],
        _ => return,
    };

    exprs.into_iter().for_each(|expr| {
        check_expr_for_wgvar(analyser, &expr, stmt, &stmt.get_dsym());
    });
}

// Helper function to check if an expression uses a wgvar recursively.
fn check_expr_for_wgvar(
    analyser: &mut Analyser,
    expr: &Expression<BigInt, Identifier>,
    stmt: &Statement<BigInt, Identifier>,
    dsym: &DebugSymRef,
) {
    use Expression::*;

    // Recursive
    match expr {
        BinOp { lhs, rhs, .. } => {
            check_expr_for_wgvar(analyser, lhs, stmt, dsym);
            check_expr_for_wgvar(analyser, rhs, stmt, dsym);
        }
        UnaryOp { sub, .. } => {
            check_expr_for_wgvar(analyser, sub, stmt, dsym);
        }
        Select {
            cond,
            when_true,
            when_false,
            ..
        } => {
            check_expr_for_wgvar(analyser, cond, stmt, dsym);
            check_expr_for_wgvar(analyser, when_true, stmt, dsym);
            check_expr_for_wgvar(analyser, when_false, stmt, dsym);
        }
        Query(_, id) => {
            if let Some(symbol) = analyser.symbols.find_symbol(&analyser.cur_scope, id.name()) {
                let is_wgvar = matches!(
                    symbol.symbol.category,
                    SymbolCategory::WGVar
                        | SymbolCategory::InputWGVar
                        | SymbolCategory::OutputWGVar
                        | SymbolCategory::InoutWGVar
                );
                if is_wgvar {
                    analyser.error(
                        format!("Cannot use wgvar {} in statement {:#?}", id.name(), stmt),
                        dsym,
                    )
                }
            }
        }
        _ => (), // For Const, True, False, do nothing
    }
}

<<<<<<< HEAD
// Cannot redeclare a variable (wgvar, signal) or state in the same scope.
fn redeclare_rule(
    analyser: &mut Analyser,
    expr: &Statement<BigInt, Identifier>,
    id: &Identifier,
    _symbol: &SymTableEntry,
) {
    if let Some(_) = analyser.symbols.find_symbol(&analyser.cur_scope, id.name()) {
        analyser.error(
            format!(
                "Cannot redeclare {} in the same scope {:?}",
                id.name(),
                analyser.cur_scope
            ),
            &expr.get_dsym(),
        )
=======
// Cannot declare other than states, wgvars and signals in the machine.
fn machine_decl_tl(
    analyser: &mut Analyser,
    decl: &TLDecl<BigInt, Identifier>,
    _id: &Identifier,
    _symbol: &SymTableEntry,
) {
    match decl {
        TLDecl::MachineDecl { dsym, .. } => {
            let block = match decl {
                TLDecl::MachineDecl { block, .. } => block,
            };

            if let Statement::Block(_, block) = block {
                block.into_iter().for_each(|stmt| {
                    match stmt {
                        Statement::SignalDecl(_, _) => (),
                        Statement::WGVarDecl(_, _) => (),
                        Statement::StateDecl(..) => (),
                        _ => analyser.error(
                            format!(
                                "Cannot declare {:?} in the machine, only states, wgvars and signals are allowed",
                                stmt
                            ),
                            dsym,
                        ),
                        
                    }
                })
            } else {
                unreachable!("parser only generates blocks in this context");
            }
        }
        
>>>>>>> aa7f19f1
    }
}

lazy_static! {
    /// Global semantic analyser rules.
    pub(super) static ref RULES: RuleSet = RuleSet {
        expression: vec![undeclared_rule],
        statement: vec![state_decl, assignment_rule, assert_rule],
<<<<<<< HEAD
        new_symbol: vec![rotation_decl, redeclare_rule],
        new_tl_symbol: vec![rotation_decl_tl],
=======
        new_symbol: vec![rotation_decl],
        new_tl_symbol: vec![rotation_decl_tl, machine_decl_tl],
>>>>>>> aa7f19f1
    };
}

#[cfg(test)]
mod test {
    use crate::{compiler::semantic::analyser::analyse, parser::lang};

    #[test]
    fn test_analyser_undeclared() {
        let circuit = "
        machine fibo(signal n) (signal b: field) {
            // n and be are created automatically as shared
            // signals
            signal i; // a is undeclared

            // there is always a state called initial
            // input signals get binded to the signal
            // in the initial state (first instance)
            state initial {
             signal c;

             i, a, b, c <== 1, 1, 1, 2;

             -> middle {
              a', b', n' <== b, c, n;
             }
            }

            state middle {
             signal c;

             c <== a + b;

             if i + 1 == n {
              -> final {
               i', b', n' <== i + 1, c, n;
              }
             } else {
              -> middle {
               i', a', b', n' <== i + 1, b, c, n;
              }
             }
            }

            // There is always a state called final.
            // Output signals get automatically bindinded to the signals
            // with the same name in the final step (last instance).
            // This state can be implicit if there are no constraints in it.
           }
        ";

        let decls = lang::TLDeclsParser::new().parse(circuit).unwrap();

        let result = analyse(decls);

        assert_eq!(
            format!("{:?}", result.messages),
            r#"[Err { msg: "use of undeclared variable a", dsym: DebugSymRef { start: 0, end: 0 } }]"#
        )
    }

    #[test]
    fn test_analyser_rotation_decl() {
        let circuit = "
        machine fibo'(signal n) (signal b: field) {
            // n and be are created automatically as shared
            // signals
            signal a, i;

            // there is always a state called initial
            // input signals get binded to the signal
            // in the initial state (first instance)
            state initial {
             signal c;

             i, a, b, c <== 1, 1, 1, 2;

             -> middle {
              a', b', n' <== b, c, n;
             }
            }

            state middle {
             signal c;

             c <== a + b;

             if i + 1 == n {
              -> final {
               i', b', n' <== i + 1, c, n;
              }
             } else {
              -> middle {
               i', a', b', n' <== i + 1, b, c, n;
              }
             }
            }

            // There is always a state called final.
            // Output signals get automatically bindinded to the signals
            // with the same name in the final step (last instance).
            // This state can be implicit if there are no constraints in it.
           }
        ";

        let decls = lang::TLDeclsParser::new().parse(circuit).unwrap();

        let result = analyse(decls);

        assert_eq!(
            format!("{:?}", result.messages),
            r#"[Err { msg: "There cannot be rotation in identifier declaration of fibo", dsym: DebugSymRef { start: 0, end: 0 } }]"#
        );

        let circuit = "
        machine fibo(signal n) (signal b: field) {
            // n and be are created automatically as shared
            // signals
            signal a, i;

            // there is always a state called initial
            // input signals get binded to the signal
            // in the initial state (first instance)
            state initial' {
             signal c;

             i, a, b, c <== 1, 1, 1, 2;

             -> middle {
              a', b', n' <== b, c, n;
             }
            }

            state middle {
             signal c;

             c <== a + b;

             if i + 1 == n {
              -> final {
               i', b', n' <== i + 1, c, n;
              }
             } else {
              -> middle {
               i', a', b', n' <== i + 1, b, c, n;
              }
             }
            }

            // There is always a state called final.
            // Output signals get automatically bindinded to the signals
            // with the same name in the final step (last instance).
            // This state can be implicit if there are no constraints in it.
           }
        ";

        let decls = lang::TLDeclsParser::new().parse(circuit).unwrap();

        let result = analyse(decls);

        assert_eq!(
            format!("{:?}", result.messages),
            r#"[Err { msg: "There cannot be rotation in identifier declaration of initial", dsym: DebugSymRef { start: 0, end: 0 } }]"#
        );

        let circuit = "
        machine fibo(signal n) (signal b: field) {
            // n and be are created automatically as shared
            // signals
            signal a, i;

            // there is always a state called initial
            // input signals get binded to the signal
            // in the initial state (first instance)
            state initial {
             signal c';

             i, a, b, c <== 1, 1, 1, 2;

             -> middle {
              a', b', n' <== b, c, n;
             }
            }

            state middle {
             signal c;

             c <== a + b;

             if i + 1 == n {
              -> final {
               i', b', n' <== i + 1, c, n;
              }
             } else {
              -> middle {
               i', a', b', n' <== i + 1, b, c, n;
              }
             }
            }

            // There is always a state called final.
            // Output signals get automatically bindinded to the signals
            // with the same name in the final step (last instance).
            // This state can be implicit if there are no constraints in it.
           }
        ";

        let decls = lang::TLDeclsParser::new().parse(circuit).unwrap();

        let result = analyse(decls);

        assert_eq!(
            format!("{:?}", result.messages),
            r#"[Err { msg: "There cannot be rotation in identifier declaration of c", dsym: DebugSymRef { start: 0, end: 0 } }]"#
        )
    }

    #[test]
    fn test_analyser_state_decl() {
        let circuit = "
        machine fibo(signal n) (signal b: field) {
            // n and be are created automatically as shared
            // signals
            signal a, i;

            // there is always a state called initial
            // input signals get binded to the signal
            // in the initial state (first instance)
            state initial {
             signal c;

                state nested {
                    c <== 3;
                }

             i, a, b, c <== 1, 1, 1, 2;

             -> middle {
              a', b', n' <== b, c, n;
             }
            }

            state middle {
             signal c;

             c <== a + b;

             if i + 1 == n {
              -> final {
               i', b', n' <== i + 1, c, n;
              }
             } else {
              -> middle {
               i', a', b', n' <== i + 1, b, c, n;
              }
             }
            }

            // There is always a state called final.
            // Output signals get automatically bindinded to the signals
            // with the same name in the final step (last instance).
            // This state can be implicit if there are no constraints in it.
           }
        ";

        let decls = lang::TLDeclsParser::new().parse(circuit).unwrap();

        let result = analyse(decls);

        assert_eq!(
            format!("{:?}", result.messages),
            r#"[Err { msg: "Cannot declare state nested here", dsym: DebugSymRef { start: 0, end: 0 } }]"#
        );

        let circuit = "
        machine fibo(signal n) (signal b: field) {
            // n and be are created automatically as shared
            // signals
            signal a, i;

            // there is always a state called initial
            // input signals get binded to the signal
            // in the initial state (first instance)
            state initial {
             signal c;

             i, a, b, c <== 1, 1, 1, 2;

             -> middle {
              a', b', n' <== b, c, n;

              state nested {
               c <== 3;
              }
             }
            }

            state middle {
             signal c;

             c <== a + b;

             if i + 1 == n {
              -> final {
               i', b', n' <== i + 1, c, n;
              }
             } else {
              -> middle {
               i', a', b', n' <== i + 1, b, c, n;
              }
             }
            }

            // There is always a state called final.
            // Output signals get automatically bindinded to the signals
            // with the same name in the final step (last instance).
            // This state can be implicit if there are no constraints in it.
           }
        ";

        let decls = lang::TLDeclsParser::new().parse(circuit).unwrap();

        let result = analyse(decls);

        assert_eq!(
            format!("{:?}", result.messages),
            r#"[Err { msg: "Cannot declare state nested here", dsym: DebugSymRef { start: 0, end: 0 } }]"#
        );
    }

    #[test]
    fn test_assignment_rule() {
        let circuit = "
        machine fibo(signal n) (signal b: field) {
            // n and be are created automatically as shared
            // signals
            signal a: field, i;

            // there is always a state called initial
            // input signals get binded to the signal
            // in the initial state (first instance)
            state initial {
             signal c;
             var wrong;

             i, a, b, wrong, c <== 1, 1, 1, 3, 2;

             -> middle {
              a', b', n' <== b, c, n;
             }
            }

            state middle {
             signal c;

             c <== a + b;

             if i + 1 == n {
              -> final {
               i', b', n' <== i + 1, c, n;
              }
             } else {
              -> middle {
               i', a', b', n' <== i + 1, b, c, n;
              }
             }
            }

            // There is always a state called final.
            // Output signals get automatically bindinded to the signals
            // with the same name in the final step (last instance).
            // This state can be implicit if there are no constraints in it.
           }
        ";

        let decls = lang::TLDeclsParser::new().parse(circuit).unwrap();

        let result = analyse(decls);

        assert_eq!(
            format!("{:?}", result.messages),
            r#"[Err { msg: "Cannot assign with <-- or <== to variable wrong with category WGVar, you can only assign to signals. Use = instead.", dsym: DebugSymRef { start: 0, end: 0 } }]"#
        );
    }

    #[test]
    fn test_assert_rule() {
        let circuit = "
        machine fibo(signal n) (signal b: field) {
            // n and be are created automatically as shared
            // signals
            signal a: field, i;

            // there is always a state called initial
            // input signals get binded to the signal
            // in the initial state (first instance)
            state initial {
             signal c;

             i, a, b, c <== 1, 1, 1, 2;

             -> middle {
              a', b', n' <== b, c, n;
             }
            }

            state middle {
             signal c;
             var wrong;

             assert wrong == 3;

             c <== a + b + wrong;

             if i + 1 == n {
              -> final {
               i', b', n' <== i + 1, c, n;
              }
             } else {
              -> middle {
               i', a', b', n' <== i + 1, b, c, n;
              }
             }
            }

            // There is always a state called final.
            // Output signals get automatically bindinded to the signals
            // with the same name in the final step (last instance).
            // This state can be implicit if there are no constraints in it.
           }
        ";

        let decls = lang::TLDeclsParser::new().parse(circuit).unwrap();

        let result = analyse(decls);

        assert_eq!(
            format!("{:?}", result.messages),
            r#"[Err { msg: "Cannot use wgvar wrong in statement assert wrong == 3;", dsym: DebugSymRef { start: 0, end: 0 } }, Err { msg: "Cannot use wgvar wrong in statement [c] <== [(a + b) + wrong];", dsym: DebugSymRef { start: 0, end: 0 } }]"#
        )
    }

    #[test]
<<<<<<< HEAD
    fn test_redeclare_rule() {
=======
    fn test_machine_decl_rule() {
>>>>>>> aa7f19f1
        let circuit = "
        machine fibo(signal n) (signal b: field) {
            // n and be are created automatically as shared
            // signals
            signal a: field, i;

<<<<<<< HEAD
=======
            i, a, b, c <== 1, 1, 1, 2; // this cannot be here

>>>>>>> aa7f19f1
            // there is always a state called initial
            // input signals get binded to the signal
            // in the initial state (first instance)
            state initial {
             signal c;

             i, a, b, c <== 1, 1, 1, 2;

             -> middle {
              a', b', n' <== b, c, n;
             }
            }

<<<<<<< HEAD
            signal n; // cannot redeclare n

            state middle {
                -> final {
                    i', n' <== i + 1, n;
                }
=======
            if i + 1 == n { // this cannot be here
              a <-- 3;
            } else {
              b <== 3;
>>>>>>> aa7f19f1
            }

            state middle {
             signal c;
<<<<<<< HEAD
             signal c; // cannot redeclare c
=======
>>>>>>> aa7f19f1

             c <== a + b;

             if i + 1 == n {
              -> final {
               i', b', n' <== i + 1, c, n;
              }
             } else {
              -> middle {
               i', a', b', n' <== i + 1, b, c, n;
              }
             }
            }

            // There is always a state called final.
            // Output signals get automatically bindinded to the signals
            // with the same name in the final step (last instance).
            // This state can be implicit if there are no constraints in it.
           }
        ";

        let decls = lang::TLDeclsParser::new().parse(circuit).unwrap();

        let result = analyse(decls);

        assert_eq!(
            format!("{:?}", result.messages),
<<<<<<< HEAD
            r#"[Err { msg: "Cannot redeclare middle in the same scope [\"/\", \"fibo\"]", dsym: DebugSymRef { start: 0, end: 0 } }, Err { msg: "Cannot redeclare n in the same scope [\"/\", \"fibo\"]", dsym: DebugSymRef { start: 0, end: 0 } }, Err { msg: "Cannot redeclare c in the same scope [\"/\", \"fibo\", \"middle\"]", dsym: DebugSymRef { start: 0, end: 0 } }]"#
=======
            r#"[Err { msg: "Cannot declare [i, a, b, c] <== [1, 1, 1, 2]; in the machine, only states, wgvars and signals are allowed", dsym: DebugSymRef { start: 0, end: 0 } }, Err { msg: "Cannot declare if (i + 1) == n { [a] <-- [3]; } else { [b] <== [3]; } in the machine, only states, wgvars and signals are allowed", dsym: DebugSymRef { start: 0, end: 0 } }]"#
>>>>>>> aa7f19f1
        );
    }
}<|MERGE_RESOLUTION|>--- conflicted
+++ resolved
@@ -195,24 +195,6 @@
     }
 }
 
-<<<<<<< HEAD
-// Cannot redeclare a variable (wgvar, signal) or state in the same scope.
-fn redeclare_rule(
-    analyser: &mut Analyser,
-    expr: &Statement<BigInt, Identifier>,
-    id: &Identifier,
-    _symbol: &SymTableEntry,
-) {
-    if let Some(_) = analyser.symbols.find_symbol(&analyser.cur_scope, id.name()) {
-        analyser.error(
-            format!(
-                "Cannot redeclare {} in the same scope {:?}",
-                id.name(),
-                analyser.cur_scope
-            ),
-            &expr.get_dsym(),
-        )
-=======
 // Cannot declare other than states, wgvars and signals in the machine.
 fn machine_decl_tl(
     analyser: &mut Analyser,
@@ -247,7 +229,25 @@
             }
         }
         
->>>>>>> aa7f19f1
+    }
+}
+
+// Cannot redeclare a variable (wgvar, signal) or state in the same scope.
+fn redeclare_rule(
+    analyser: &mut Analyser,
+    expr: &Statement<BigInt, Identifier>,
+    id: &Identifier,
+    _symbol: &SymTableEntry,
+) {
+    if let Some(_) = analyser.symbols.find_symbol(&analyser.cur_scope, id.name()) {
+        analyser.error(
+            format!(
+                "Cannot redeclare {} in the same scope {:?}",
+                id.name(),
+                analyser.cur_scope
+            ),
+            &expr.get_dsym(),
+        )
     }
 }
 
@@ -256,13 +256,8 @@
     pub(super) static ref RULES: RuleSet = RuleSet {
         expression: vec![undeclared_rule],
         statement: vec![state_decl, assignment_rule, assert_rule],
-<<<<<<< HEAD
         new_symbol: vec![rotation_decl, redeclare_rule],
-        new_tl_symbol: vec![rotation_decl_tl],
-=======
-        new_symbol: vec![rotation_decl],
         new_tl_symbol: vec![rotation_decl_tl, machine_decl_tl],
->>>>>>> aa7f19f1
     };
 }
 
@@ -706,22 +701,15 @@
     }
 
     #[test]
-<<<<<<< HEAD
-    fn test_redeclare_rule() {
-=======
     fn test_machine_decl_rule() {
->>>>>>> aa7f19f1
         let circuit = "
         machine fibo(signal n) (signal b: field) {
             // n and be are created automatically as shared
             // signals
             signal a: field, i;
 
-<<<<<<< HEAD
-=======
             i, a, b, c <== 1, 1, 1, 2; // this cannot be here
 
->>>>>>> aa7f19f1
             // there is always a state called initial
             // input signals get binded to the signal
             // in the initial state (first instance)
@@ -735,27 +723,77 @@
              }
             }
 
-<<<<<<< HEAD
-            signal n; // cannot redeclare n
-
-            state middle {
-                -> final {
-                    i', n' <== i + 1, n;
-                }
-=======
             if i + 1 == n { // this cannot be here
               a <-- 3;
             } else {
               b <== 3;
->>>>>>> aa7f19f1
-            }
-
-            state middle {
-             signal c;
-<<<<<<< HEAD
+            }
+
+            state middle {
+             signal c;
+
+             c <== a + b;
+
+             if i + 1 == n {
+              -> final {
+               i', b', n' <== i + 1, c, n;
+              }
+             } else {
+              -> middle {
+               i', a', b', n' <== i + 1, b, c, n;
+              }
+             }
+            }
+
+            // There is always a state called final.
+            // Output signals get automatically bindinded to the signals
+            // with the same name in the final step (last instance).
+            // This state can be implicit if there are no constraints in it.
+           }
+        ";
+
+        let decls = lang::TLDeclsParser::new().parse(circuit).unwrap();
+
+        let result = analyse(decls);
+
+        assert_eq!(
+            format!("{:?}", result.messages),
+            r#"[Err { msg: "Cannot declare [i, a, b, c] <== [1, 1, 1, 2]; in the machine, only states, wgvars and signals are allowed", dsym: DebugSymRef { start: 0, end: 0 } }, Err { msg: "Cannot declare if (i + 1) == n { [a] <-- [3]; } else { [b] <== [3]; } in the machine, only states, wgvars and signals are allowed", dsym: DebugSymRef { start: 0, end: 0 } }]"#
+        );
+    }
+
+    #[test]
+    fn test_redeclare_rule() {
+        let circuit = "
+        machine fibo(signal n) (signal b: field) {
+            // n and be are created automatically as shared
+            // signals
+            signal a: field, i;
+
+            // there is always a state called initial
+            // input signals get binded to the signal
+            // in the initial state (first instance)
+            state initial {
+             signal c;
+
+             i, a, b, c <== 1, 1, 1, 2;
+
+             -> middle {
+              a', b', n' <== b, c, n;
+             }
+            }
+
+            signal n; // cannot redeclare n
+
+            state middle {
+                -> final {
+                    i', n' <== i + 1, n;
+                }
+            }
+
+            state middle {
+             signal c;
              signal c; // cannot redeclare c
-=======
->>>>>>> aa7f19f1
 
              c <== a + b;
 
@@ -783,11 +821,7 @@
 
         assert_eq!(
             format!("{:?}", result.messages),
-<<<<<<< HEAD
             r#"[Err { msg: "Cannot redeclare middle in the same scope [\"/\", \"fibo\"]", dsym: DebugSymRef { start: 0, end: 0 } }, Err { msg: "Cannot redeclare n in the same scope [\"/\", \"fibo\"]", dsym: DebugSymRef { start: 0, end: 0 } }, Err { msg: "Cannot redeclare c in the same scope [\"/\", \"fibo\", \"middle\"]", dsym: DebugSymRef { start: 0, end: 0 } }]"#
-=======
-            r#"[Err { msg: "Cannot declare [i, a, b, c] <== [1, 1, 1, 2]; in the machine, only states, wgvars and signals are allowed", dsym: DebugSymRef { start: 0, end: 0 } }, Err { msg: "Cannot declare if (i + 1) == n { [a] <-- [3]; } else { [b] <== [3]; } in the machine, only states, wgvars and signals are allowed", dsym: DebugSymRef { start: 0, end: 0 } }]"#
->>>>>>> aa7f19f1
         );
     }
 }