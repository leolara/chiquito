--- conflicted
+++ resolved
@@ -249,7 +249,6 @@
     }
 }
 
-<<<<<<< HEAD
 // Cannot use true or false if it's not inside of a logic expression.
 fn true_false_rule(analyser: &mut Analyser, expr: &Expression<BigInt, Identifier>) {
     use Expression::*;
@@ -287,7 +286,7 @@
         }
     }
     true_false_rule(analyser, sub_expr)
-=======
+}
 
 // Can only declare field and bool for every signal and var.
 fn types_rule(
@@ -324,7 +323,6 @@
             &decl.get_dsym(),
         )
     }
->>>>>>> c5e511e1
 }
 
 lazy_static! {
@@ -1010,7 +1008,7 @@
 
         let decls = lang::TLDeclsParser::new().parse(circuit).unwrap();
 
-        let result = analyse(decls);
+        let result = analyse(&decls);
 
         assert_eq!(
             format!("{:?}", result.messages),
