use std::{
    fs::File,
    hash::Hash,
    io::{self, Read},
};

<<<<<<< HEAD
use self::compiler::{Compiler, CompilerResult};
use crate::{field::Field, parser::ast::DebugSymRef};
=======
use self::compiler::Compiler;
use crate::{
    field::Field,
    parser::ast::{debug_sym_factory::DebugSymRefFactory, DebugSymRef},
    sbpir::SBPIR,
};
>>>>>>> 97f334bc

pub mod abepi;
#[allow(clippy::module_inception)]
pub mod compiler;
pub mod semantic;
mod setup_inter;

#[derive(Default)]
pub struct Config {
    pub(self) max_degree: Option<usize>,
}

impl Config {
    pub fn max_degree(mut self, degree: usize) -> Self {
        self.max_degree = Some(degree);

        self
    }
}

/// Compiler message.
#[derive(Debug, Clone)]
pub enum Message {
    ParseErr {
        msg: String,
    },
    /// Semantic Error
    SemErr {
        msg: String,
        dsym: DebugSymRef,
    },
    RuntimeErr {
        msg: String,
        dsym: DebugSymRef,
    },
}

/// Collection of compiler messages.
pub trait Messages {
    fn has_errors(&self) -> bool;
}

impl Messages for Vec<Message> {
    fn has_errors(&self) -> bool {
        // currently all messages are errors
        !self.is_empty()
    }
}

/// Compiles chiquito source code string into a SBPIR, also returns messages.
pub fn compile<F: Field + Hash>(
    source: &str,
    config: Config,
<<<<<<< HEAD
) -> Result<CompilerResult<F>, Vec<Message>> {
    Compiler::new(config).compile(source)
=======
    debug_sym_ref_factory: &DebugSymRefFactory,
) -> (Result<SBPIR<F, ()>, ()>, Vec<Message>) {
    let mut compiler = Compiler::new(config);

    let result = compiler.compile(source, debug_sym_ref_factory);

    (result, compiler.get_messages())
}

/// Compiles chiquito source code file into a SBPIR, also returns messages.
pub fn compile_file<F: Field + Hash>(
    file_path: &str,
    config: Config,
) -> (Result<SBPIR<F, ()>, ()>, Vec<Message>) {
    let contents = read_file(file_path);
    match contents {
        Ok(source) => {
            let debug_sym_ref_factory = DebugSymRefFactory::new(file_path, source.as_str());
            compile(source.as_str(), config, &debug_sym_ref_factory)
        }
        Err(e) => {
            let msg = format!("Error reading file: {}", e);
            let message = Message::ParseErr { msg };
            let messages = vec![message];

            (Err(()), messages)
        }
    }
}

fn read_file(path: &str) -> io::Result<String> {
    let mut file = File::open(path)?;
    let mut contents = String::new();
    file.read_to_string(&mut contents)?;
    Ok(contents)
>>>>>>> 97f334bc
}<|MERGE_RESOLUTION|>--- conflicted
+++ resolved
@@ -4,17 +4,11 @@
     io::{self, Read},
 };
 
-<<<<<<< HEAD
 use self::compiler::{Compiler, CompilerResult};
-use crate::{field::Field, parser::ast::DebugSymRef};
-=======
-use self::compiler::Compiler;
 use crate::{
     field::Field,
     parser::ast::{debug_sym_factory::DebugSymRefFactory, DebugSymRef},
-    sbpir::SBPIR,
 };
->>>>>>> 97f334bc
 
 pub mod abepi;
 #[allow(clippy::module_inception)]
@@ -68,24 +62,16 @@
 pub fn compile<F: Field + Hash>(
     source: &str,
     config: Config,
-<<<<<<< HEAD
+    debug_sym_ref_factory: &DebugSymRefFactory,
 ) -> Result<CompilerResult<F>, Vec<Message>> {
-    Compiler::new(config).compile(source)
-=======
-    debug_sym_ref_factory: &DebugSymRefFactory,
-) -> (Result<SBPIR<F, ()>, ()>, Vec<Message>) {
-    let mut compiler = Compiler::new(config);
-
-    let result = compiler.compile(source, debug_sym_ref_factory);
-
-    (result, compiler.get_messages())
+    Compiler::new(config).compile(source, debug_sym_ref_factory)
 }
 
 /// Compiles chiquito source code file into a SBPIR, also returns messages.
 pub fn compile_file<F: Field + Hash>(
     file_path: &str,
     config: Config,
-) -> (Result<SBPIR<F, ()>, ()>, Vec<Message>) {
+) -> Result<CompilerResult<F>, Vec<Message>> {
     let contents = read_file(file_path);
     match contents {
         Ok(source) => {
@@ -97,7 +83,7 @@
             let message = Message::ParseErr { msg };
             let messages = vec![message];
 
-            (Err(()), messages)
+            Err(messages)
         }
     }
 }
@@ -107,5 +93,4 @@
     let mut contents = String::new();
     file.read_to_string(&mut contents)?;
     Ok(contents)
->>>>>>> 97f334bc
 }