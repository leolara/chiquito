--- conflicted
+++ resolved
@@ -15,11 +15,8 @@
 pub mod abepi;
 #[allow(clippy::module_inception)]
 pub mod compiler;
-<<<<<<< HEAD
+pub mod compiler_legacy;
 mod cse;
-=======
-pub mod compiler_legacy;
->>>>>>> c07f98dc
 pub mod semantic;
 mod setup_inter;
 
