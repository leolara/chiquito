use crate::{
    ast::{
        expr::{query::Queriable, Expr},
        Circuit, Constraint, ExposeOffset, FixedSignal, ForwardSignal, InternalSignal,
        SharedSignal, StepType, StepTypeUUID, TransitionConstraint,
    },
    dsl::StepTypeHandler,
    util::UUID,
    wit_gen::{StepInstance, TraceWitness},
};

use core::result::Result;
use halo2_proofs::halo2curves::bn256::Fr;
use serde::de::{self, Deserialize, Deserializer, IgnoredAny, MapAccess, Visitor};
use std::{collections::HashMap, fmt, rc::Rc};

struct CircuitVisitor;

impl<'de> Visitor<'de> for CircuitVisitor {
    type Value = Circuit<Fr, ()>;

    fn expecting(&self, formatter: &mut fmt::Formatter) -> fmt::Result {
        formatter.write_str("struct Cricuit")
    }

    fn visit_map<A>(self, mut map: A) -> Result<Circuit<Fr, ()>, A::Error>
    where
        A: MapAccess<'de>,
    {
        let mut step_types = None;
        let mut forward_signals = None;
        let mut shared_signals = None;
        let mut fixed_signals = None;
        let mut exposed = None;
        let mut annotations = None;
        let mut first_step = None;
        let mut last_step = None;
        let mut num_steps = None;
        let mut q_enable = None;
        let mut id = None;

        while let Some(key) = map.next_key::<String>()? {
            match key.as_str() {
                "step_types" => {
                    if step_types.is_some() {
                        return Err(de::Error::duplicate_field("step_types"));
                    }
                    step_types = Some(map.next_value::<HashMap<UUID, StepType<Fr>>>()?);
                }
                "forward_signals" => {
                    if forward_signals.is_some() {
                        return Err(de::Error::duplicate_field("forward_signals"));
                    }
                    forward_signals = Some(map.next_value::<Vec<ForwardSignal>>()?);
                }
                "shared_signals" => {
                    if shared_signals.is_some() {
                        return Err(de::Error::duplicate_field("shared_signals"));
                    }
                    shared_signals = Some(map.next_value::<Vec<SharedSignal>>()?);
                }
                "fixed_signals" => {
                    if fixed_signals.is_some() {
                        return Err(de::Error::duplicate_field("fixed_signals"));
                    }
                    fixed_signals = Some(map.next_value::<Vec<FixedSignal>>()?);
                }
                "exposed" => {
                    if exposed.is_some() {
                        return Err(de::Error::duplicate_field("exposed"));
                    }
                    exposed = Some(map.next_value::<Vec<(Queriable<Fr>, ExposeOffset)>>()?);
                }
                "annotations" => {
                    if annotations.is_some() {
                        return Err(de::Error::duplicate_field("annotations"));
                    }
                    annotations = Some(map.next_value::<HashMap<UUID, String>>()?);
                }
                "first_step" => {
                    if first_step.is_some() {
                        return Err(de::Error::duplicate_field("first_step"));
                    }
                    first_step = Some(map.next_value::<Option<StepTypeUUID>>()?);
                }
                "last_step" => {
                    if last_step.is_some() {
                        return Err(de::Error::duplicate_field("last_step"));
                    }
                    last_step = Some(map.next_value::<Option<StepTypeUUID>>()?);
                }
                "num_steps" => {
                    if num_steps.is_some() {
                        return Err(de::Error::duplicate_field("num_steps"));
                    }
                    num_steps = Some(map.next_value::<usize>()?);
                }
                "q_enable" => {
                    if q_enable.is_some() {
                        return Err(de::Error::duplicate_field("q_enable"));
                    }
                    q_enable = Some(map.next_value::<bool>()?);
                }
                "id" => {
                    if id.is_some() {
                        return Err(de::Error::duplicate_field("id"));
                    }
                    id = Some(map.next_value()?);
                }
                _ => {
                    return Err(de::Error::unknown_field(
                        &key,
                        &[
                            "step_types",
                            "forward_signals",
                            "shared_signals",
                            "fixed_signals",
                            "exposed",
                            "annotations",
                            "first_step",
                            "last_step",
                            "num_steps",
                            "q_enable",
                            "id",
                        ],
                    ))
                }
            }
        }
        let step_types = step_types
            .ok_or_else(|| de::Error::missing_field("step_types"))?
            .into_iter()
            .map(|(k, v)| (k, Rc::new(v)))
            .collect();
        let forward_signals =
            forward_signals.ok_or_else(|| de::Error::missing_field("forward_signals"))?;
        let shared_signals =
            shared_signals.ok_or_else(|| de::Error::missing_field("shared_signals"))?;
        let fixed_signals =
            fixed_signals.ok_or_else(|| de::Error::missing_field("fixed_signals"))?;
        let exposed = exposed.ok_or_else(|| de::Error::missing_field("exposed"))?;
        let annotations = annotations.ok_or_else(|| de::Error::missing_field("annotations"))?;
        let first_step = first_step.ok_or_else(|| de::Error::missing_field("first_step"))?;
        let last_step = last_step.ok_or_else(|| de::Error::missing_field("last_step"))?;
        let num_steps = num_steps.ok_or_else(|| de::Error::missing_field("num_steps"))?;
        let q_enable = q_enable.ok_or_else(|| de::Error::missing_field("q_enable"))?;
        let id = id.ok_or_else(|| de::Error::missing_field("id"))?;

        Ok(Circuit {
            step_types,
            forward_signals,
            shared_signals,
            fixed_signals,
            halo2_advice: Default::default(),
            halo2_fixed: Default::default(),
            exposed,
            num_steps,
            annotations,
            trace: None,
            fixed_gen: None,
            first_step,
            last_step,
            q_enable,
            id,
        })
    }
}
struct StepTypeVisitor;

impl<'de> Visitor<'de> for StepTypeVisitor {
    type Value = StepType<Fr>;

    fn expecting(&self, formatter: &mut fmt::Formatter) -> fmt::Result {
        formatter.write_str("struct StepType")
    }

    fn visit_map<A>(self, mut map: A) -> Result<StepType<Fr>, A::Error>
    where
        A: MapAccess<'de>,
    {
        let mut id = None;
        let mut name = None;
        let mut signals = None;
        let mut constraints = None;
        let mut transition_constraints = None;
        let mut annotations = None;

        while let Some(key) = map.next_key::<String>()? {
            match key.as_str() {
                "id" => {
                    if id.is_some() {
                        return Err(de::Error::duplicate_field("id"));
                    }
                    id = Some(map.next_value()?);
                }
                "name" => {
                    if name.is_some() {
                        return Err(de::Error::duplicate_field("name"));
                    }
                    name = Some(map.next_value::<String>()?);
                }
                "signals" => {
                    if signals.is_some() {
                        return Err(de::Error::duplicate_field("signals"));
                    }
                    signals = Some(map.next_value::<Vec<InternalSignal>>()?);
                }
                "constraints" => {
                    if constraints.is_some() {
                        return Err(de::Error::duplicate_field("constraints"));
                    }
                    constraints = Some(map.next_value::<Vec<Constraint<Fr>>>()?);
                }
                "transition_constraints" => {
                    if transition_constraints.is_some() {
                        return Err(de::Error::duplicate_field("transition_constraints"));
                    }
                    transition_constraints =
                        Some(map.next_value::<Vec<TransitionConstraint<Fr>>>()?);
                }
                "annotations" => {
                    if annotations.is_some() {
                        return Err(de::Error::duplicate_field("annotations"));
                    }
                    annotations = Some(map.next_value::<HashMap<UUID, String>>()?);
                }
                _ => {
                    return Err(de::Error::unknown_field(
                        &key,
                        &[
                            "id",
                            "name",
                            "signals",
                            "constraints",
                            "transition_constraints",
                            "annotations",
                        ],
                    ))
                }
            }
        }
        let id = id.ok_or_else(|| de::Error::missing_field("id"))?;
        let name = name.ok_or_else(|| de::Error::missing_field("name"))?;
        let signals = signals.ok_or_else(|| de::Error::missing_field("signals"))?;
        let constraints = constraints.ok_or_else(|| de::Error::missing_field("constraints"))?;
        let transition_constraints = transition_constraints
            .ok_or_else(|| de::Error::missing_field("transition_constraints"))?;
        let annotations = annotations.ok_or_else(|| de::Error::missing_field("annotations"))?;

        let mut step_type = StepType::<Fr>::new(id, name);
        step_type.signals = signals;
        step_type.constraints = constraints;
        step_type.transition_constraints = transition_constraints;
        step_type.lookups = Default::default();
        step_type.annotations = annotations;

        Ok(step_type)
    }
}

macro_rules! impl_visitor_constraint_transition {
    ($name:ident, $type:ty, $display:expr) => {
        struct $name;

        impl<'de> Visitor<'de> for $name {
            type Value = $type;

            fn expecting(&self, formatter: &mut fmt::Formatter) -> fmt::Result {
                formatter.write_str($display)
            }

            fn visit_map<A>(self, mut map: A) -> Result<$type, A::Error>
            where
                A: MapAccess<'de>,
            {
                let mut annotation = None;
                let mut expr = None;
                while let Some(key) = map.next_key::<String>()? {
                    match key.as_str() {
                        "annotation" => {
                            if annotation.is_some() {
                                return Err(de::Error::duplicate_field("annotation"));
                            }
                            annotation = Some(map.next_value::<String>()?);
                        }
                        "expr" => {
                            if expr.is_some() {
                                return Err(de::Error::duplicate_field("expr"));
                            }
                            expr = Some(map.next_value::<Expr<Fr>>()?);
                        }
                        _ => return Err(de::Error::unknown_field(&key, &["annotation", "expr"])),
                    }
                }
                let annotation =
                    annotation.ok_or_else(|| de::Error::missing_field("annotation"))?;
                let expr = expr.ok_or_else(|| de::Error::missing_field("expr"))?;
                Ok(Self::Value { annotation, expr })
            }
        }
    };
}

impl_visitor_constraint_transition!(ConstraintVisitor, Constraint<Fr>, "struct Constraint");
impl_visitor_constraint_transition!(
    TransitionConstraintVisitor,
    TransitionConstraint<Fr>,
    "struct TransitionConstraint"
);

struct ExprVisitor;

impl<'de> Visitor<'de> for ExprVisitor {
    type Value = Expr<Fr>;

    fn expecting(&self, formatter: &mut fmt::Formatter) -> fmt::Result {
        formatter.write_str("enum Expr")
    }

    fn visit_map<A>(self, mut map: A) -> Result<Expr<Fr>, A::Error>
    where
        A: MapAccess<'de>,
    {
        let key: String = map
            .next_key()?
            .ok_or_else(|| de::Error::custom("map is empty"))?;
        match key.as_str() {
            "Const" => map.next_value().map(Expr::Const),
            "Sum" => map.next_value().map(Expr::Sum),
            "Mul" => map.next_value().map(Expr::Mul),
            "Neg" => map.next_value().map(Expr::Neg),
            "Pow" => map.next_value().map(|(expr, pow)| Expr::Pow(expr, pow)),
            "Internal" => map
                .next_value()
                .map(|signal| Expr::Query(Queriable::Internal(signal))),
            "Forward" => map
                .next_value()
                .map(|(signal, rotation)| Expr::Query(Queriable::Forward(signal, rotation))),
            "Shared" => map
                .next_value()
                .map(|(signal, rotation)| Expr::Query(Queriable::Shared(signal, rotation))),
            "Fixed" => map
                .next_value()
                .map(|(signal, rotation)| Expr::Query(Queriable::Fixed(signal, rotation))),
            "StepTypeNext" => map
                .next_value()
                .map(|step_type| Expr::Query(Queriable::StepTypeNext(step_type))),
            _ => Err(de::Error::unknown_variant(
                &key,
                &[
                    "Const",
                    "Sum",
                    "Mul",
                    "Neg",
                    "Pow",
                    "Internal",
                    "Forward",
                    "Shared",
                    "Fixed",
                    "StepTypeNext",
                ],
            )),
        }
    }
}

struct QueriableVisitor;

impl<'de> Visitor<'de> for QueriableVisitor {
    type Value = Queriable<Fr>;

    fn expecting(&self, formatter: &mut fmt::Formatter) -> fmt::Result {
        formatter.write_str("enum Queriable")
    }

    fn visit_map<A>(self, mut map: A) -> Result<Queriable<Fr>, A::Error>
    where
        A: MapAccess<'de>,
    {
        let key: String = map
            .next_key()?
            .ok_or_else(|| de::Error::custom("map is empty"))?;
        match key.as_str() {
<<<<<<< HEAD
            "Internal" => map.next_value().map(|signal| Queriable::Internal(signal)),
=======
            "Internal" => map.next_value().map(Queriable::Internal),
>>>>>>> b10e76d6
            "Forward" => map
                .next_value()
                .map(|(signal, rotation)| Queriable::Forward(signal, rotation)),
            "Shared" => map
                .next_value()
                .map(|(signal, rotation)| Queriable::Shared(signal, rotation)),
            "Fixed" => map
                .next_value()
                .map(|(signal, rotation)| Queriable::Fixed(signal, rotation)),
<<<<<<< HEAD
            "StepTypeNext" => map
                .next_value()
                .map(|step_type| Queriable::StepTypeNext(step_type)),
=======
            "StepTypeNext" => map.next_value().map(Queriable::StepTypeNext),
>>>>>>> b10e76d6
            _ => Err(de::Error::unknown_variant(
                &key,
                &["Internal", "Forward", "Shared", "Fixed", "StepTypeNext"],
            )),
        }
    }
}

struct ExposeOffsetVisitor;

impl<'de> Visitor<'de> for ExposeOffsetVisitor {
    type Value = ExposeOffset;

    fn expecting(&self, formatter: &mut fmt::Formatter) -> fmt::Result {
        formatter.write_str("enum ExposeOffset")
    }

    fn visit_map<A>(self, mut map: A) -> Result<ExposeOffset, A::Error>
    where
        A: MapAccess<'de>,
    {
        let key: String = map
            .next_key()?
            .ok_or_else(|| de::Error::custom("map is empty"))?;
        match key.as_str() {
            "First" => {
                let _ = map.next_value::<IgnoredAny>()?;
                Ok(ExposeOffset::First)
            }
            "Last" => {
                let _ = map.next_value::<IgnoredAny>()?;
                Ok(ExposeOffset::Last)
            }
<<<<<<< HEAD
            "Step" => map.next_value().map(|offset| ExposeOffset::Step(offset)),
=======
            "Step" => map.next_value().map(ExposeOffset::Step),
>>>>>>> b10e76d6
            _ => Err(de::Error::unknown_variant(&key, &["First", "Last", "Step"])),
        }
    }
}

macro_rules! impl_visitor_internal_fixed_steptypehandler {
    ($name:ident, $type:ty, $display:expr) => {
        struct $name;

        impl<'de> Visitor<'de> for $name {
            type Value = $type;

            fn expecting(&self, formatter: &mut fmt::Formatter) -> fmt::Result {
                formatter.write_str($display)
            }

            fn visit_map<A>(self, mut map: A) -> Result<$type, A::Error>
            where
                A: MapAccess<'de>,
            {
                let mut id = None;
                let mut annotation = None;
                while let Some(key) = map.next_key::<String>()? {
                    match key.as_str() {
                        "id" => {
                            if id.is_some() {
                                return Err(de::Error::duplicate_field("id"));
                            }
                            id = Some(map.next_value()?);
                        }
                        "annotation" => {
                            if annotation.is_some() {
                                return Err(de::Error::duplicate_field("annotation"));
                            }
                            annotation = Some(map.next_value::<String>()?);
                        }
                        _ => return Err(de::Error::unknown_field(&key, &["id", "annotation"])),
                    }
                }
                let id = id.ok_or_else(|| de::Error::missing_field("id"))?;
                let annotation =
                    annotation.ok_or_else(|| de::Error::missing_field("annotation"))?;
                Ok(<$type>::new_with_id(id, annotation))
            }
        }
    };
}

impl_visitor_internal_fixed_steptypehandler!(
    InternalSignalVisitor,
    InternalSignal,
    "struct InternalSignal"
);
impl_visitor_internal_fixed_steptypehandler!(FixedSignalVisitor, FixedSignal, "struct FixedSignal");
impl_visitor_internal_fixed_steptypehandler!(
    StepTypeHandlerVisitor,
    StepTypeHandler,
    "struct StepTypeHandler"
);

macro_rules! impl_visitor_forward_shared {
    ($name:ident, $type:ty, $display:expr) => {
        struct $name;

        impl<'de> Visitor<'de> for $name {
            type Value = $type;

            fn expecting(&self, formatter: &mut fmt::Formatter) -> fmt::Result {
                formatter.write_str($display)
            }

            fn visit_map<A>(self, mut map: A) -> Result<$type, A::Error>
            where
                A: MapAccess<'de>,
            {
                let mut id = None;
                let mut phase = None;
                let mut annotation = None;
                while let Some(key) = map.next_key::<String>()? {
                    match key.as_str() {
                        "id" => {
                            if id.is_some() {
                                return Err(de::Error::duplicate_field("id"));
                            }
                            id = Some(map.next_value()?);
                        }
                        "phase" => {
                            if phase.is_some() {
                                return Err(de::Error::duplicate_field("phase"));
                            }
                            phase = Some(map.next_value()?);
                        }
                        "annotation" => {
                            if annotation.is_some() {
                                return Err(de::Error::duplicate_field("annotation"));
                            }
                            annotation = Some(map.next_value::<String>()?);
                        }
                        _ => {
                            return Err(de::Error::unknown_field(
                                &key,
                                &["id", "phase", "annotation"],
                            ))
                        }
                    }
                }
                let id = id.ok_or_else(|| de::Error::missing_field("id"))?;
                let phase = phase.ok_or_else(|| de::Error::missing_field("phase"))?;
                let annotation =
                    annotation.ok_or_else(|| de::Error::missing_field("annotation"))?;
                Ok(<$type>::new_with_id(id, phase, annotation))
            }
        }
    };
}

impl_visitor_forward_shared!(ForwardSignalVisitor, ForwardSignal, "struct ForwardSignal");
impl_visitor_forward_shared!(SharedSignalVisitor, SharedSignal, "struct SharedSignal");

macro_rules! impl_deserialize {
    ($name:ident, $type:ty) => {
        impl<'de> Deserialize<'de> for $type {
            fn deserialize<D>(deserializer: D) -> Result<$type, D::Error>
            where
                D: Deserializer<'de>,
            {
                deserializer.deserialize_map($name)
            }
        }
    };
}

struct TraceWitnessVisitor;

impl<'de> Visitor<'de> for TraceWitnessVisitor {
    type Value = TraceWitness<Fr>;

    fn expecting(&self, formatter: &mut fmt::Formatter) -> fmt::Result {
        formatter.write_str("struct TraceWitness")
    }

    fn visit_map<A>(self, mut map: A) -> Result<TraceWitness<Fr>, A::Error>
    where
        A: MapAccess<'de>,
    {
        let mut step_instances = None;
        let mut height = None;

        while let Some(key) = map.next_key::<String>()? {
            match key.as_str() {
                "step_instances" => {
                    if step_instances.is_some() {
                        return Err(de::Error::duplicate_field("step_instances"));
                    }
                    step_instances = Some(map.next_value()?);
                }
                "height" => {
                    if height.is_some() {
                        return Err(de::Error::duplicate_field("height"));
                    }
                    height = Some(map.next_value()?);
                }
                _ => {
                    return Err(de::Error::unknown_field(
                        &key,
                        &["step_instances", "height"],
                    ))
                }
            }
        }
        let step_instances =
            step_instances.ok_or_else(|| de::Error::missing_field("step_instances"))?;
        let height = height.ok_or_else(|| de::Error::missing_field("height"))?;
        Ok(Self::Value {
            step_instances,
            height,
        })
    }
}

struct StepInstanceVisitor;

impl<'de> Visitor<'de> for StepInstanceVisitor {
    type Value = StepInstance<Fr>;

    fn expecting(&self, formatter: &mut fmt::Formatter) -> fmt::Result {
        formatter.write_str("struct StepInstance")
    }

    fn visit_map<A>(self, mut map: A) -> Result<StepInstance<Fr>, A::Error>
    where
        A: MapAccess<'de>,
    {
        let mut step_type_uuid = None;
        let mut assignments = None;

        while let Some(key) = map.next_key::<String>()? {
            match key.as_str() {
                "step_type_uuid" => {
                    if step_type_uuid.is_some() {
                        return Err(de::Error::duplicate_field("step_type_uuid"));
                    }
                    step_type_uuid = Some(map.next_value()?);
                }
                "assignments" => {
                    if assignments.is_some() {
                        return Err(de::Error::duplicate_field("assignments"));
                    }
                    assignments = Some(map.next_value::<HashMap<UUID, (Queriable<Fr>, Fr)>>()?);
                }
                _ => {
                    return Err(de::Error::unknown_field(
                        &key,
                        &["step_type_uuid", "assignments"],
                    ))
                }
            }
        }
        let step_type_uuid =
            step_type_uuid.ok_or_else(|| de::Error::missing_field("step_type_uuid"))?;

        let assignments: HashMap<Queriable<Fr>, Fr> = assignments
            .ok_or_else(|| de::Error::missing_field("assignments"))?
            .into_iter()
            .map(|(_, v)| v)
            .collect();

        Ok(Self::Value {
            step_type_uuid,
            assignments,
        })
    }
}

macro_rules! impl_deserialize {
    ($name:ident, $type:ty) => {
        impl<'de> Deserialize<'de> for $type {
            fn deserialize<D>(deserializer: D) -> Result<$type, D::Error>
            where
                D: Deserializer<'de>,
            {
                deserializer.deserialize_map($name)
            }
        }
    };
}

impl_deserialize!(ExprVisitor, Expr<Fr>);
impl_deserialize!(QueriableVisitor, Queriable<Fr>);
impl_deserialize!(ExposeOffsetVisitor, ExposeOffset);
impl_deserialize!(InternalSignalVisitor, InternalSignal);
impl_deserialize!(FixedSignalVisitor, FixedSignal);
impl_deserialize!(ForwardSignalVisitor, ForwardSignal);
impl_deserialize!(SharedSignalVisitor, SharedSignal);
impl_deserialize!(StepTypeHandlerVisitor, StepTypeHandler);
impl_deserialize!(ConstraintVisitor, Constraint<Fr>);
impl_deserialize!(TransitionConstraintVisitor, TransitionConstraint<Fr>);
impl_deserialize!(StepTypeVisitor, StepType<Fr>);
impl_deserialize!(TraceWitnessVisitor, TraceWitness<Fr>);
impl_deserialize!(StepInstanceVisitor, StepInstance<Fr>);

impl<'de> Deserialize<'de> for Circuit<Fr, ()> {
    fn deserialize<D>(deserializer: D) -> Result<Circuit<Fr, ()>, D::Error>
    where
        D: Deserializer<'de>,
    {
        deserializer.deserialize_map(CircuitVisitor)
    }
}

#[cfg(test)]
mod tests {
    use super::*;
    #[test]
    fn test_trace_witness() {
        let json = r#"
        {
            "step_instances": [
                {
                    "step_type_uuid": 270606747459021742275781620564109167114,
                    "assignments": {
                        "270606737951642240564318377467548666378": [
                            {
                                "Forward": [
                                    {
                                        "id": 270606737951642240564318377467548666378,
                                        "phase": 0,
                                        "annotation": "a"
                                    },
                                    false
                                ]
                            },
                            [
                                55,
                                0,
                                0,
                                0
                            ]
                        ],
                        "270606743497613616562965561253747624458": [
                            {
                                "Forward": [
                                    {
                                        "id": 270606743497613616562965561253747624458,
                                        "phase": 0,
                                        "annotation": "b"
                                    },
                                    false
                                ]
                            },
                            [
                                89,
                                0,
                                0,
                                0
                            ]
                        ],
                        "270606753004993118272949371872716917258": [
                            {
                                "Internal": {
                                    "id": 270606753004993118272949371872716917258,
                                    "annotation": "c"
                                }
                            },
                            [
                                144,
                                0,
                                0,
                                0
                            ]
                        ]
                    }
                },
                {
                    "step_type_uuid": 270606783111694873693576112554652600842,
                    "assignments": {
                        "270606737951642240564318377467548666378": [
                            {
                                "Forward": [
                                    {
                                        "id": 270606737951642240564318377467548666378,
                                        "phase": 0,
                                        "annotation": "a"
                                    },
                                    false
                                ]
                            },
                            [
                                89,
                                0,
                                0,
                                0
                            ]
                        ],
                        "270606743497613616562965561253747624458": [
                            {
                                "Forward": [
                                    {
                                        "id": 270606743497613616562965561253747624458,
                                        "phase": 0,
                                        "annotation": "b"
                                    },
                                    false
                                ]
                            },
                            [
                                144,
                                0,
                                0,
                                0
                            ]
                        ],
                        "270606786280821374261518951164072823306": [
                            {
                                "Internal": {
                                    "id": 270606786280821374261518951164072823306,
                                    "annotation": "c"
                                }
                            },
                            [
                                233,
                                0,
                                0,
                                0
                            ]
                        ]
                    }
                }
            ],
            "height": 0
        }
        "#;
        let trace_witness: TraceWitness<Fr> = serde_json::from_str(json).unwrap();
        println!("{:?}", trace_witness);
    }

    #[test]
    fn test_expose_offset() {
        let mut json = r#"
        {
            "Step": 1
        }
        "#;
        let _: ExposeOffset = serde_json::from_str(json).unwrap();
        json = r#"
        {
            "Last": -1
        }
        "#;
        let _: ExposeOffset = serde_json::from_str(json).unwrap();
        json = r#"
        {
            "First": 1
        }
        "#;
        let _: ExposeOffset = serde_json::from_str(json).unwrap();
    }

    #[test]
    fn test_circuit() {
        let json = r#"
        {
            "step_types": {
<<<<<<< HEAD
                "205524326356431126935662643926474033674": {
                    "id": 205524326356431126935662643926474033674,
                    "name": "fibo_step",
                    "signals": [
                        {
                            "id": 205524332694684128074575021569884162570,
=======
                "323742766081112356711641560186675137034": {
                    "id": 323742766081112356711641560186675137034,
                    "name": "fibo_step",
                    "signals": [
                        {
                            "id": 323742771627083732710575285499165542922,
>>>>>>> b10e76d6
                            "annotation": "c"
                        }
                    ],
                    "constraints": [
                        {
                            "annotation": "((a + b) == c)",
                            "expr": {
                                "Sum": [
                                    {
                                        "Forward": [
                                            {
<<<<<<< HEAD
                                                "id": 205524314472206749795829327634996267530,
=======
                                                "id": 323742756573732854998836525876134939146,
>>>>>>> b10e76d6
                                                "phase": 0,
                                                "annotation": "a"
                                            },
                                            false
                                        ]
                                    },
                                    {
                                        "Forward": [
                                            {
<<<<<<< HEAD
                                                "id": 205524322395023001221676493137926294026,
=======
                                                "id": 323742762119704230996139103698587093514,
>>>>>>> b10e76d6
                                                "phase": 0,
                                                "annotation": "b"
                                            },
                                            false
                                        ]
                                    },
                                    {
                                        "Neg": {
                                            "Internal": {
<<<<<<< HEAD
                                                "id": 205524332694684128074575021569884162570,
=======
                                                "id": 323742771627083732710575285499165542922,
>>>>>>> b10e76d6
                                                "annotation": "c"
                                            }
                                        }
                                    }
                                ]
                            }
                        }
                    ],
                    "transition_constraints": [
                        {
                            "annotation": "(b == next(a))",
                            "expr": {
                                "Sum": [
                                    {
                                        "Forward": [
                                            {
<<<<<<< HEAD
                                                "id": 205524322395023001221676493137926294026,
=======
                                                "id": 323742762119704230996139103698587093514,
>>>>>>> b10e76d6
                                                "phase": 0,
                                                "annotation": "b"
                                            },
                                            false
                                        ]
                                    },
                                    {
                                        "Neg": {
                                            "Forward": [
                                                {
<<<<<<< HEAD
                                                    "id": 205524314472206749795829327634996267530,
=======
                                                    "id": 323742756573732854998836525876134939146,
>>>>>>> b10e76d6
                                                    "phase": 0,
                                                    "annotation": "a"
                                                },
                                                true
                                            ]
                                        }
                                    }
                                ]
                            }
                        },
                        {
                            "annotation": "(c == next(b))",
                            "expr": {
                                "Sum": [
                                    {
                                        "Internal": {
<<<<<<< HEAD
                                            "id": 205524332694684128074575021569884162570,
=======
                                            "id": 323742771627083732710575285499165542922,
>>>>>>> b10e76d6
                                            "annotation": "c"
                                        }
                                    },
                                    {
                                        "Neg": {
                                            "Forward": [
                                                {
<<<<<<< HEAD
                                                    "id": 205524322395023001221676493137926294026,
=======
                                                    "id": 323742762119704230996139103698587093514,
>>>>>>> b10e76d6
                                                    "phase": 0,
                                                    "annotation": "b"
                                                },
                                                true
                                            ]
                                        }
                                    }
                                ]
                            }
                        }
                    ],
                    "annotations": {
<<<<<<< HEAD
                        "205524332694684128074575021569884162570": "c"
                    }
                },
                "205524373893328635494146417612672338442": {
                    "id": 205524373893328635494146417612672338442,
                    "name": "fibo_last_step",
                    "signals": [
                        {
                            "id": 205524377062455136063336753318874188298,
=======
                        "323742771627083732710575285499165542922": "c"
                    }
                },
                "323742803318348738415880229152331794954": {
                    "id": 323742803318348738415880229152331794954,
                    "name": "fibo_last_step",
                    "signals": [
                        {
                            "id": 323742806487475238984698454939322157578,
>>>>>>> b10e76d6
                            "annotation": "c"
                        }
                    ],
                    "constraints": [
                        {
                            "annotation": "((a + b) == c)",
                            "expr": {
                                "Sum": [
                                    {
                                        "Forward": [
                                            {
<<<<<<< HEAD
                                                "id": 205524314472206749795829327634996267530,
=======
                                                "id": 323742756573732854998836525876134939146,
>>>>>>> b10e76d6
                                                "phase": 0,
                                                "annotation": "a"
                                            },
                                            false
                                        ]
                                    },
                                    {
                                        "Forward": [
                                            {
<<<<<<< HEAD
                                                "id": 205524322395023001221676493137926294026,
=======
                                                "id": 323742762119704230996139103698587093514,
>>>>>>> b10e76d6
                                                "phase": 0,
                                                "annotation": "b"
                                            },
                                            false
                                        ]
                                    },
                                    {
                                        "Neg": {
                                            "Internal": {
<<<<<<< HEAD
                                                "id": 205524377062455136063336753318874188298,
=======
                                                "id": 323742806487475238984698454939322157578,
>>>>>>> b10e76d6
                                                "annotation": "c"
                                            }
                                        }
                                    }
                                ]
                            }
                        }
                    ],
                    "transition_constraints": [],
                    "annotations": {
<<<<<<< HEAD
                        "205524377062455136063336753318874188298": "c"
=======
                        "323742806487475238984698454939322157578": "c"
>>>>>>> b10e76d6
                    }
                }
            },
            "forward_signals": [
                {
<<<<<<< HEAD
                    "id": 205524314472206749795829327634996267530,
=======
                    "id": 323742756573732854998836525876134939146,
>>>>>>> b10e76d6
                    "phase": 0,
                    "annotation": "a"
                },
                {
<<<<<<< HEAD
                    "id": 205524322395023001221676493137926294026,
=======
                    "id": 323742762119704230996139103698587093514,
>>>>>>> b10e76d6
                    "phase": 0,
                    "annotation": "b"
                }
            ],
            "shared_signals": [],
            "fixed_signals": [],
            "exposed": [
                [
                    {
                        "Forward": [
                            {
                                "id": 205524322395023001221676493137926294026,
                                "phase": 0,
                                "annotation": "b"
                            },
                            false
                        ]
                    },
                    {
                        "First": 0
                    }
                ],
                [
                    {
                        "Forward": [
                            {
                                "id": 205524314472206749795829327634996267530,
                                "phase": 0,
                                "annotation": "a"
                            },
                            false
                        ]
                    },
                    {
                        "Last": -1
                    }
                ],
                [
                    {
                        "Forward": [
                            {
                                "id": 205524314472206749795829327634996267530,
                                "phase": 0,
                                "annotation": "a"
                            },
                            false
                        ]
                    },
                    {
                        "Step": 1
                    }
                ]
            ],
            "annotations": {
<<<<<<< HEAD
                "205524314472206749795829327634996267530": "a",
                "205524322395023001221676493137926294026": "b",
                "205524326356431126935662643926474033674": "fibo_step",
                "205524373893328635494146417612672338442": "fibo_last_step"
            },
            "first_step": 205524326356431126935662643926474033674,
            "last_step": 205524373893328635494146417612672338442,
            "num_steps": 0,
            "q_enable": false,
            "id": 205522563529815184552233780032226069002
=======
                "323742756573732854998836525876134939146": "a",
                "323742762119704230996139103698587093514": "b",
                "323742766081112356711641560186675137034": "fibo_step",
                "323742803318348738415880229152331794954": "fibo_last_step"
            },
            "first_step": 323742766081112356711641560186675137034,
            "last_step": 323742803318348738415880229152331794954,
            "num_steps": 11,
            "q_enable": true,
            "id": 323740290201033785952451286075739605514
>>>>>>> b10e76d6
        }
        "#;
        let circuit: Circuit<Fr, ()> = serde_json::from_str(json).unwrap();
        println!("{:?}", circuit);
    }

    #[test]
    fn test_step_type() {
        let json = r#"
        {
            "id":1,
            "name":"fibo",
            "signals":[
                {
                    "id":1,
                    "annotation":"a"
                },
                {
                    "id":2,
                    "annotation":"b"
                }
            ],
            "constraints":[
                {
                    "annotation":"constraint",
                    "expr":{
                        "Sum":[
                            {
                                "Const":[1, 0, 0, 0]
                            },
                            {
                                "Mul":[
                                    {
                                        "Internal":{
                                            "id":3,
                                            "annotation":"c"
                                        }
                                    },
                                    {
                                        "Const":[3, 0, 0, 0]
                                    }
                                ]
                            }
                        ]
                    }
                },
                {
                    "annotation":"constraint",
                    "expr":{
                        "Sum":[
                            {
                                "Const":[1, 0, 0, 0]
                            },
                            {
                                "Mul":[
                                    {
                                        "Shared":[
                                            {
                                                "id":4,
                                                "phase":2,
                                                "annotation":"d"
                                            },
                                            1
                                        ]
                                    },
                                    {
                                        "Const":[3, 0, 0, 0]
                                    }
                                ]
                            }
                        ]
                    }
                }
            ],
            "transition_constraints":[
                {
                    "annotation":"trans",
                    "expr":{
                        "Sum":[
                            {
                                "Const":[1, 0, 0, 0]
                            },
                            {
                                "Mul":[
                                    {
                                        "Forward":[
                                            {
                                                "id":5,
                                                "phase":1,
                                                "annotation":"e"
                                            },
                                            true
                                        ]
                                    },
                                    {
                                        "Const":[3, 0, 0, 0]
                                    }
                                ]
                            }
                        ]
                    }
                },
                {
                    "annotation":"trans",
                    "expr":{
                        "Sum":[
                            {
                                "Const":[1, 0, 0, 0]
                            },
                            {
                                "Mul":[
                                    {
                                        "Fixed":[
                                            {
                                                "id":6,
                                                "annotation":"e"
                                            },
                                            2
                                        ]
                                    },
                                    {
                                        "Const":[3, 0, 0, 0]
                                    }
                                ]
                            }
                        ]
                    }
                }
            ],
            "annotations":{
                "5":"a",
                "6":"b",
                "7":"c"
            }
        }
        "#;
        let step_type: StepType<Fr> = serde_json::from_str(json).unwrap();
        println!("{:?}", step_type);
    }

    #[test]
    fn test_constraint() {
        let json = r#"
        {"annotation": "constraint",
        "expr": 
        {
            "Sum": [
                {
                "Internal": {
                    "id": 27,
                    "annotation": "a"
                }
                },
                {
                "Fixed": [
                    {
                        "id": 28,
                        "annotation": "b"
                    },
                    1
                ]
                },
                {
                "Shared": [
                    {
                        "id": 29,
                        "phase": 1,
                        "annotation": "c"
                    },
                    2
                ]
                },
                {
                "Forward": [
                    {
                        "id": 30,
                        "phase": 2,
                        "annotation": "d"
                    },
                    true
                ]
                },
                {
                "StepTypeNext": {
                    "id": 31,
                    "annotation": "e"
                }
                },
                {
                "Const": [3, 0, 0, 0]
                },
                {
                "Mul": [
                    {
                    "Const": [4, 0, 0, 0]
                    },
                    {
                    "Const": [5, 0, 0, 0]
                    }
                ]
                },
                {
                "Neg": {
                    "Const": [2, 0, 0, 0]
                }
                },
                {
                "Pow": [
                    {
                    "Const": [3, 0, 0, 0]
                    },
                    4
                ]
                }
            ]
            }
        }"#;
        let constraint: Constraint<Fr> = serde_json::from_str(json).unwrap();
        println!("{:?}", constraint);
        let transition_constraint: TransitionConstraint<Fr> = serde_json::from_str(json).unwrap();
        println!("{:?}", transition_constraint);
    }

    #[test]
    fn test_expr() {
        let json = r#"
        {
            "Sum": [
                {
                "Internal": {
                    "id": 27,
                    "annotation": "a"
                }
                },
                {
                "Fixed": [
                    {
                        "id": 28,
                        "annotation": "b"
                    },
                    1
                ]
                },
                {
                "Shared": [
                    {
                        "id": 29,
                        "phase": 1,
                        "annotation": "c"
                    },
                    2
                ]
                },
                {
                "Forward": [
                    {
                        "id": 30,
                        "phase": 2,
                        "annotation": "d"
                    },
                    true
                ]
                },
                {
                "StepTypeNext": {
                    "id": 31,
                    "annotation": "e"
                }
                },
                {
                "Const": [3, 0, 0, 0]
                },
                {
                "Mul": [
                    {
                    "Const": [4, 0, 0, 0]
                    },
                    {
                    "Const": [5, 0, 0, 0]
                    }
                ]
                },
                {
                "Neg": {
                    "Const": [2, 0, 0, 0]
                }
                },
                {
                "Pow": [
                    {
                    "Const": [3, 0, 0, 0]
                    },
                    4
                ]
                }
            ]
            }"#;
        let expr: Expr<Fr> = serde_json::from_str(json).unwrap();
        println!("{:?}", expr);
    }
}<|MERGE_RESOLUTION|>--- conflicted
+++ resolved
@@ -70,6 +70,7 @@
                         return Err(de::Error::duplicate_field("exposed"));
                     }
                     exposed = Some(map.next_value::<Vec<(Queriable<Fr>, ExposeOffset)>>()?);
+                    exposed = Some(map.next_value::<Vec<(Queriable<Fr>, ExposeOffset)>>()?);
                 }
                 "annotations" => {
                     if annotations.is_some() {
@@ -94,6 +95,12 @@
                         return Err(de::Error::duplicate_field("num_steps"));
                     }
                     num_steps = Some(map.next_value::<usize>()?);
+                }
+                "q_enable" => {
+                    if q_enable.is_some() {
+                        return Err(de::Error::duplicate_field("q_enable"));
+                    }
+                    q_enable = Some(map.next_value::<bool>()?);
                 }
                 "q_enable" => {
                     if q_enable.is_some() {
@@ -120,6 +127,7 @@
                             "first_step",
                             "last_step",
                             "num_steps",
+                            "q_enable",
                             "q_enable",
                             "id",
                         ],
@@ -381,11 +389,7 @@
             .next_key()?
             .ok_or_else(|| de::Error::custom("map is empty"))?;
         match key.as_str() {
-<<<<<<< HEAD
-            "Internal" => map.next_value().map(|signal| Queriable::Internal(signal)),
-=======
             "Internal" => map.next_value().map(Queriable::Internal),
->>>>>>> b10e76d6
             "Forward" => map
                 .next_value()
                 .map(|(signal, rotation)| Queriable::Forward(signal, rotation)),
@@ -395,13 +399,7 @@
             "Fixed" => map
                 .next_value()
                 .map(|(signal, rotation)| Queriable::Fixed(signal, rotation)),
-<<<<<<< HEAD
-            "StepTypeNext" => map
-                .next_value()
-                .map(|step_type| Queriable::StepTypeNext(step_type)),
-=======
             "StepTypeNext" => map.next_value().map(Queriable::StepTypeNext),
->>>>>>> b10e76d6
             _ => Err(de::Error::unknown_variant(
                 &key,
                 &["Internal", "Forward", "Shared", "Fixed", "StepTypeNext"],
@@ -435,11 +433,7 @@
                 let _ = map.next_value::<IgnoredAny>()?;
                 Ok(ExposeOffset::Last)
             }
-<<<<<<< HEAD
-            "Step" => map.next_value().map(|offset| ExposeOffset::Step(offset)),
-=======
             "Step" => map.next_value().map(ExposeOffset::Step),
->>>>>>> b10e76d6
             _ => Err(de::Error::unknown_variant(&key, &["First", "Last", "Step"])),
         }
     }
@@ -863,21 +857,12 @@
         let json = r#"
         {
             "step_types": {
-<<<<<<< HEAD
                 "205524326356431126935662643926474033674": {
                     "id": 205524326356431126935662643926474033674,
                     "name": "fibo_step",
                     "signals": [
                         {
                             "id": 205524332694684128074575021569884162570,
-=======
-                "323742766081112356711641560186675137034": {
-                    "id": 323742766081112356711641560186675137034,
-                    "name": "fibo_step",
-                    "signals": [
-                        {
-                            "id": 323742771627083732710575285499165542922,
->>>>>>> b10e76d6
                             "annotation": "c"
                         }
                     ],
@@ -889,11 +874,7 @@
                                     {
                                         "Forward": [
                                             {
-<<<<<<< HEAD
                                                 "id": 205524314472206749795829327634996267530,
-=======
-                                                "id": 323742756573732854998836525876134939146,
->>>>>>> b10e76d6
                                                 "phase": 0,
                                                 "annotation": "a"
                                             },
@@ -903,11 +884,7 @@
                                     {
                                         "Forward": [
                                             {
-<<<<<<< HEAD
                                                 "id": 205524322395023001221676493137926294026,
-=======
-                                                "id": 323742762119704230996139103698587093514,
->>>>>>> b10e76d6
                                                 "phase": 0,
                                                 "annotation": "b"
                                             },
@@ -917,11 +894,7 @@
                                     {
                                         "Neg": {
                                             "Internal": {
-<<<<<<< HEAD
                                                 "id": 205524332694684128074575021569884162570,
-=======
-                                                "id": 323742771627083732710575285499165542922,
->>>>>>> b10e76d6
                                                 "annotation": "c"
                                             }
                                         }
@@ -938,11 +911,7 @@
                                     {
                                         "Forward": [
                                             {
-<<<<<<< HEAD
                                                 "id": 205524322395023001221676493137926294026,
-=======
-                                                "id": 323742762119704230996139103698587093514,
->>>>>>> b10e76d6
                                                 "phase": 0,
                                                 "annotation": "b"
                                             },
@@ -953,11 +922,7 @@
                                         "Neg": {
                                             "Forward": [
                                                 {
-<<<<<<< HEAD
                                                     "id": 205524314472206749795829327634996267530,
-=======
-                                                    "id": 323742756573732854998836525876134939146,
->>>>>>> b10e76d6
                                                     "phase": 0,
                                                     "annotation": "a"
                                                 },
@@ -974,11 +939,7 @@
                                 "Sum": [
                                     {
                                         "Internal": {
-<<<<<<< HEAD
                                             "id": 205524332694684128074575021569884162570,
-=======
-                                            "id": 323742771627083732710575285499165542922,
->>>>>>> b10e76d6
                                             "annotation": "c"
                                         }
                                     },
@@ -986,11 +947,7 @@
                                         "Neg": {
                                             "Forward": [
                                                 {
-<<<<<<< HEAD
                                                     "id": 205524322395023001221676493137926294026,
-=======
-                                                    "id": 323742762119704230996139103698587093514,
->>>>>>> b10e76d6
                                                     "phase": 0,
                                                     "annotation": "b"
                                                 },
@@ -1003,7 +960,6 @@
                         }
                     ],
                     "annotations": {
-<<<<<<< HEAD
                         "205524332694684128074575021569884162570": "c"
                     }
                 },
@@ -1013,17 +969,6 @@
                     "signals": [
                         {
                             "id": 205524377062455136063336753318874188298,
-=======
-                        "323742771627083732710575285499165542922": "c"
-                    }
-                },
-                "323742803318348738415880229152331794954": {
-                    "id": 323742803318348738415880229152331794954,
-                    "name": "fibo_last_step",
-                    "signals": [
-                        {
-                            "id": 323742806487475238984698454939322157578,
->>>>>>> b10e76d6
                             "annotation": "c"
                         }
                     ],
@@ -1035,11 +980,7 @@
                                     {
                                         "Forward": [
                                             {
-<<<<<<< HEAD
                                                 "id": 205524314472206749795829327634996267530,
-=======
-                                                "id": 323742756573732854998836525876134939146,
->>>>>>> b10e76d6
                                                 "phase": 0,
                                                 "annotation": "a"
                                             },
@@ -1049,11 +990,7 @@
                                     {
                                         "Forward": [
                                             {
-<<<<<<< HEAD
                                                 "id": 205524322395023001221676493137926294026,
-=======
-                                                "id": 323742762119704230996139103698587093514,
->>>>>>> b10e76d6
                                                 "phase": 0,
                                                 "annotation": "b"
                                             },
@@ -1063,11 +1000,7 @@
                                     {
                                         "Neg": {
                                             "Internal": {
-<<<<<<< HEAD
                                                 "id": 205524377062455136063336753318874188298,
-=======
-                                                "id": 323742806487475238984698454939322157578,
->>>>>>> b10e76d6
                                                 "annotation": "c"
                                             }
                                         }
@@ -1078,30 +1011,18 @@
                     ],
                     "transition_constraints": [],
                     "annotations": {
-<<<<<<< HEAD
                         "205524377062455136063336753318874188298": "c"
-=======
-                        "323742806487475238984698454939322157578": "c"
->>>>>>> b10e76d6
                     }
                 }
             },
             "forward_signals": [
                 {
-<<<<<<< HEAD
                     "id": 205524314472206749795829327634996267530,
-=======
-                    "id": 323742756573732854998836525876134939146,
->>>>>>> b10e76d6
                     "phase": 0,
                     "annotation": "a"
                 },
                 {
-<<<<<<< HEAD
                     "id": 205524322395023001221676493137926294026,
-=======
-                    "id": 323742762119704230996139103698587093514,
->>>>>>> b10e76d6
                     "phase": 0,
                     "annotation": "b"
                 }
@@ -1156,7 +1077,6 @@
                 ]
             ],
             "annotations": {
-<<<<<<< HEAD
                 "205524314472206749795829327634996267530": "a",
                 "205524322395023001221676493137926294026": "b",
                 "205524326356431126935662643926474033674": "fibo_step",
@@ -1167,18 +1087,6 @@
             "num_steps": 0,
             "q_enable": false,
             "id": 205522563529815184552233780032226069002
-=======
-                "323742756573732854998836525876134939146": "a",
-                "323742762119704230996139103698587093514": "b",
-                "323742766081112356711641560186675137034": "fibo_step",
-                "323742803318348738415880229152331794954": "fibo_last_step"
-            },
-            "first_step": 323742766081112356711641560186675137034,
-            "last_step": 323742803318348738415880229152331794954,
-            "num_steps": 11,
-            "q_enable": true,
-            "id": 323740290201033785952451286075739605514
->>>>>>> b10e76d6
         }
         "#;
         let circuit: Circuit<Fr, ()> = serde_json::from_str(json).unwrap();
