--- conflicted
+++ resolved
@@ -440,17 +440,8 @@
     }
 
     #[test]
-<<<<<<< HEAD
     fn test_circuit_default_initialization() {
         let circuit: Circuit<i32, i32> = Circuit::default();
-=======
-    fn test_disable_q_enable() {
-        let circuit: SBPIR<i32, i32> = SBPIR::default();
-        let mut context = CircuitContext {
-            circuit,
-            tables: Default::default(),
-        };
->>>>>>> c23c8dc1
 
         // Assert default values
         assert!(circuit.step_types.is_empty());
@@ -475,15 +466,7 @@
 
     #[test]
     fn test_set_num_steps() {
-<<<<<<< HEAD
-        let mut context = setup_circuit_context::<i32, i32>();
-=======
-        let circuit: SBPIR<i32, i32> = SBPIR::default();
-        let mut context = CircuitContext {
-            circuit,
-            tables: Default::default(),
-        };
->>>>>>> c23c8dc1
+        let mut context = setup_circuit_context::<i32, i32>();
 
         context.pragma_num_steps(3);
         assert_eq!(context.circuit.num_steps, 3);
@@ -514,16 +497,7 @@
 
     #[test]
     fn test_forward() {
-<<<<<<< HEAD
-        let mut context = setup_circuit_context::<i32, i32>();
-=======
-        // create circuit context
-        let circuit: SBPIR<i32, i32> = SBPIR::default();
-        let mut context = CircuitContext {
-            circuit,
-            tables: Default::default(),
-        };
->>>>>>> c23c8dc1
+        let mut context = setup_circuit_context::<i32, i32>();
 
         // set forward signals
         let forward_a: Queriable<i32> = context.forward("forward_a");
@@ -549,16 +523,7 @@
 
     #[test]
     fn test_forward_with_phase() {
-<<<<<<< HEAD
-        let mut context = setup_circuit_context::<i32, i32>();
-=======
-        // create circuit context
-        let circuit: SBPIR<i32, i32> = SBPIR::default();
-        let mut context = CircuitContext {
-            circuit,
-            tables: Default::default(),
-        };
->>>>>>> c23c8dc1
+        let mut context = setup_circuit_context::<i32, i32>();
 
         // set forward signals with specified phase
         context.forward_with_phase("forward_a", 1);
@@ -572,16 +537,7 @@
 
     #[test]
     fn test_shared() {
-<<<<<<< HEAD
-        let mut context = setup_circuit_context::<i32, i32>();
-=======
-        // create circuit context
-        let circuit: SBPIR<i32, i32> = SBPIR::default();
-        let mut context = CircuitContext {
-            circuit,
-            tables: Default::default(),
-        };
->>>>>>> c23c8dc1
+        let mut context = setup_circuit_context::<i32, i32>();
 
         // set shared signal
         let shared_a: Queriable<i32> = context.shared("shared_a");
@@ -593,16 +549,7 @@
 
     #[test]
     fn test_shared_with_phase() {
-<<<<<<< HEAD
-        let mut context = setup_circuit_context::<i32, i32>();
-=======
-        // create circuit context
-        let circuit: SBPIR<i32, i32> = SBPIR::default();
-        let mut context = CircuitContext {
-            circuit,
-            tables: Default::default(),
-        };
->>>>>>> c23c8dc1
+        let mut context = setup_circuit_context::<i32, i32>();
 
         // set shared signal with specified phase
         context.shared_with_phase("shared_a", 2);
@@ -614,16 +561,7 @@
 
     #[test]
     fn test_fixed() {
-<<<<<<< HEAD
-        let mut context = setup_circuit_context::<i32, i32>();
-=======
-        // create circuit context
-        let circuit: SBPIR<i32, i32> = SBPIR::default();
-        let mut context = CircuitContext {
-            circuit,
-            tables: Default::default(),
-        };
->>>>>>> c23c8dc1
+        let mut context = setup_circuit_context::<i32, i32>();
 
         // set fixed signal
         context.fixed("fixed_a");
@@ -634,16 +572,7 @@
 
     #[test]
     fn test_expose() {
-<<<<<<< HEAD
-        let mut context = setup_circuit_context::<i32, i32>();
-=======
-        // create circuit context
-        let circuit: SBPIR<i32, i32> = SBPIR::default();
-        let mut context = CircuitContext {
-            circuit,
-            tables: Default::default(),
-        };
->>>>>>> c23c8dc1
+        let mut context = setup_circuit_context::<i32, i32>();
 
         // set forward signal and step to expose
         let forward_a: Queriable<i32> = context.forward("forward_a");
@@ -675,16 +604,7 @@
 
     #[test]
     fn test_step_type() {
-<<<<<<< HEAD
-        let mut context = setup_circuit_context::<i32, i32>();
-=======
-        // create circuit context
-        let circuit: SBPIR<i32, i32> = SBPIR::default();
-        let mut context = CircuitContext {
-            circuit,
-            tables: Default::default(),
-        };
->>>>>>> c23c8dc1
+        let mut context = setup_circuit_context::<i32, i32>();
 
         // create a step type
         let handler: StepTypeHandler = context.step_type("fibo_first_step");
@@ -698,16 +618,7 @@
 
     #[test]
     fn test_step_type_def() {
-<<<<<<< HEAD
-        let mut context = setup_circuit_context::<i32, i32>();
-=======
-        // create circuit context
-        let circuit: SBPIR<i32, i32> = SBPIR::default();
-        let mut context = CircuitContext {
-            circuit,
-            tables: Default::default(),
-        };
->>>>>>> c23c8dc1
+        let mut context = setup_circuit_context::<i32, i32>();
 
         // create a step type including its definition
         let simple_step = context.step_type_def("simple_step", |context| {
@@ -728,16 +639,7 @@
 
     #[test]
     fn test_step_type_def_pass_handler() {
-<<<<<<< HEAD
-        let mut context = setup_circuit_context::<i32, i32>();
-=======
-        // create circuit context
-        let circuit: SBPIR<i32, i32> = SBPIR::default();
-        let mut context = CircuitContext {
-            circuit,
-            tables: Default::default(),
-        };
->>>>>>> c23c8dc1
+        let mut context = setup_circuit_context::<i32, i32>();
 
         // create a step type handler
         let handler: StepTypeHandler = context.step_type("simple_step");
