from __future__ import annotations
from enum import Enum
from typing import Callable, Any
<<<<<<< HEAD
from chiquito import rust_chiquito  # rust bindings
import json
=======

# import rust_chiquito  # rust bindings
from chiquito import rust_chiquito
import json
from chiquito import chiquito_ast, wit_gen
>>>>>>> 4fe6e176

from chiquito.chiquito_ast import ASTCircuit, ASTStepType, ExposeOffset
from chiquito.query import Internal, Forward, Queriable, Shared, Fixed
from chiquito.wit_gen import FixedGenContext, StepInstance, TraceWitness
from chiquito.cb import (
    Constraint,
    Typing,
    ToConstraint,
    to_constraint,
    LookupTableRegistry,
    LookupTable,
    LookupTableBuilder,
    InPlaceLookupBuilder,
)
from chiquito.util import CustomEncoder, F


class CircuitMode(Enum):
    NoMode = 0
    SETUP = 1
    Trace = 2
    FixedGen = 3


class Circuit:
    def __init__(self: Circuit):
        self.ast = ASTCircuit()
        self.tables = LookupTableRegistry()
        self.witness = TraceWitness()
        self.rust_ast_id = 0
        self.mode = CircuitMode.SETUP
        self.setup()
        if hasattr(self, "fixed_gen") and callable(self.fixed_gen):
            self.mode = CircuitMode.FixedGen
            if self.ast.num_steps == 0:
                raise ValueError(
                    "Must set num_steps by calling pragma_num_steps() in setup before calling fixed_gen()."
                )
            self.fixed_gen_context = FixedGenContext.new(self.ast.num_steps)
            self.fixed_gen()
            self.ast.fixed_assignments = self.fixed_gen_context.assignments
        self.mode = CircuitMode.NoMode

    def forward(self: Circuit, name: str) -> Forward:
        assert self.mode == CircuitMode.SETUP
        return Forward(self.ast.add_forward(name, 0), False)

    def forward_with_phase(self: Circuit, name: str, phase: int) -> Forward:
        assert self.mode == CircuitMode.SETUP
        return Forward(self.ast.add_forward(name, phase), False)

    def shared(self: Circuit, name: str) -> Shared:
        assert self.mode == CircuitMode.SETUP
        return Shared(self.ast.add_shared(name, 0), 0)

    def shared_with_phase(self: Circuit, name: str, phase: int) -> Shared:
        assert self.mode == CircuitMode.SETUP
        return Shared(self.ast.add_shared(name, phase), 0)

    def fixed(self: Circuit, name: str) -> Fixed:
        assert self.mode == CircuitMode.SETUP
        return Fixed(self.ast.add_fixed(name), 0)

    def expose(self: Circuit, signal: Queriable, offset: ExposeOffset):
        assert self.mode == CircuitMode.SETUP
        if isinstance(signal, (Forward, Shared)):
            self.ast.expose(signal, offset)
        else:
            raise TypeError(f"Can only expose ForwardSignal or SharedSignal.")

    def step_type(self: Circuit, step_type: StepType) -> StepType:
        assert self.mode == CircuitMode.SETUP
        self.ast.add_step_type(step_type.step_type, step_type.step_type.name)
        return step_type

    def step_type_def(self: StepType) -> StepType:
        assert self.mode == CircuitMode.SETUP
        self.ast.add_step_type_def()

    def pragma_first_step(self: Circuit, step_type: StepType) -> None:
        assert self.mode == CircuitMode.SETUP
        self.ast.first_step = step_type.step_type.id

    def pragma_last_step(self: Circuit, step_type: StepType) -> None:
        assert self.mode == CircuitMode.SETUP
        self.ast.last_step = step_type.step_type.id

    def pragma_num_steps(self: Circuit, num_steps: int) -> None:
        assert self.mode == CircuitMode.SETUP
        self.ast.num_steps = num_steps

    def pragma_disable_q_enable(self: Circuit) -> None:
        assert self.mode == CircuitMode.SETUP
        self.ast.q_enable = False

    def new_table(self: Circuit, table: LookupTable) -> LookupTable:
        assert self.mode == CircuitMode.SETUP
        self.tables.add(table)
        return table

    # called under trace()
    def add(self: Circuit, step_type: StepType, args: Any):
        assert self.mode == CircuitMode.Trace
        if len(self.witness.step_instances) >= self.ast.num_steps:
            raise ValueError(f"Number of step instances exceeds {self.ast.num_steps}")
        step_instance: StepInstance = step_type.gen_step_instance(args)
        self.witness.step_instances.append(step_instance)

<<<<<<< HEAD
    # called under fixed_gen()
    def assign(self: Circuit, offset: int, lhs: Queriable, rhs: F):
        assert self.mode == CircuitMode.FixedGen
        if self.fixed_gen_context is None:
            raise ValueError(
                "FixedGenContext: must have initiated fixed_gen_context before calling assign()"
            )
        self.fixed_gen_context.assign(offset, lhs, rhs)
=======
    def needs_padding(self: Circuit) -> bool:
        assert self.mode == CircuitMode.Trace
        return len(self.witness.step_instances) < self.ast.num_steps

    def padding(self: Circuit, step_type: StepType, args: Any):
        assert self.mode == CircuitMode.Trace
        while self.needs_padding():
            self.add(step_type, args)
>>>>>>> 4fe6e176

    def gen_witness(self: Circuit, args: Any) -> TraceWitness:
        self.mode = CircuitMode.Trace
        self.witness = TraceWitness()
        self.trace(args)
        self.mode = CircuitMode.NoMode
        witness = self.witness
        del self.witness
        return witness

    def get_ast_json(self: Circuit) -> str:
        return json.dumps(self.ast, cls=CustomEncoder, indent=4)

    def halo2_mock_prover(self: Circuit, witness: TraceWitness):
        if self.rust_ast_id == 0:
            ast_json: str = self.get_ast_json()
            self.rust_ast_id: int = rust_chiquito.ast_to_halo2(ast_json)
        witness_json: str = witness.get_witness_json()
        rust_chiquito.halo2_mock_prover(witness_json, self.rust_ast_id)

    def __str__(self: Circuit) -> str:
        return self.ast.__str__()


class StepTypeMode(Enum):
    NoMode = 0
    SETUP = 1
    WG = 2


class StepType:
    def __init__(self: StepType, circuit: Circuit, step_type_name: str):
        self.step_type = ASTStepType.new(step_type_name)
        self.circuit = circuit
        self.mode = StepTypeMode.SETUP
        self.setup()

    def gen_step_instance(self: StepType, args: Any) -> StepInstance:
        self.mode = StepTypeMode.WG
        self.step_instance = StepInstance.new(self.step_type.id)
        self.wg(args)
        self.mode = StepTypeMode.NoMode
        step_instance = self.step_instance
        del self.step_instance
        return step_instance

    def internal(self: StepType, name: str) -> Internal:
        assert self.mode == StepTypeMode.SETUP

        return Internal(self.step_type.add_signal(name))

    def constr(self: StepType, constraint: ToConstraint):
        assert self.mode == StepTypeMode.SETUP

        constraint = to_constraint(constraint)
        StepType.enforce_constraint_typing(constraint)
        self.step_type.add_constr(constraint.annotation, constraint.expr)

    def transition(self: StepType, constraint: ToConstraint):
        assert self.mode == StepTypeMode.SETUP

        constraint = to_constraint(constraint)
        StepType.enforce_constraint_typing(constraint)
        self.step_type.add_transition(constraint.annotation, constraint.expr)

    def enforce_constraint_typing(constraint: Constraint):
        if constraint.typing != Typing.AntiBooly:
            raise ValueError(
                f"Expected AntiBooly constraint, got {constraint.typing} (constraint: {constraint.annotation})"
            )

    def assign(self: StepType, lhs: Queriable, rhs: F):
        assert self.mode == StepTypeMode.WG

        self.step_instance.assign(lhs, rhs)

    def add_lookup(self: StepType, lookup_builder: LookupBuilder):
        self.step_type.lookups.append(lookup_builder.build(self))


LookupBuilder = LookupTableBuilder | InPlaceLookupBuilder<|MERGE_RESOLUTION|>--- conflicted
+++ resolved
@@ -1,16 +1,8 @@
 from __future__ import annotations
 from enum import Enum
 from typing import Callable, Any
-<<<<<<< HEAD
 from chiquito import rust_chiquito  # rust bindings
 import json
-=======
-
-# import rust_chiquito  # rust bindings
-from chiquito import rust_chiquito
-import json
-from chiquito import chiquito_ast, wit_gen
->>>>>>> 4fe6e176
 
 from chiquito.chiquito_ast import ASTCircuit, ASTStepType, ExposeOffset
 from chiquito.query import Internal, Forward, Queriable, Shared, Fixed
@@ -119,7 +111,15 @@
         step_instance: StepInstance = step_type.gen_step_instance(args)
         self.witness.step_instances.append(step_instance)
 
-<<<<<<< HEAD
+    def needs_padding(self: Circuit) -> bool:
+        assert self.mode == CircuitMode.Trace
+        return len(self.witness.step_instances) < self.ast.num_steps
+
+    def padding(self: Circuit, step_type: StepType, args: Any):
+        assert self.mode == CircuitMode.Trace
+        while self.needs_padding():
+            self.add(step_type, args)
+
     # called under fixed_gen()
     def assign(self: Circuit, offset: int, lhs: Queriable, rhs: F):
         assert self.mode == CircuitMode.FixedGen
@@ -128,16 +128,6 @@
                 "FixedGenContext: must have initiated fixed_gen_context before calling assign()"
             )
         self.fixed_gen_context.assign(offset, lhs, rhs)
-=======
-    def needs_padding(self: Circuit) -> bool:
-        assert self.mode == CircuitMode.Trace
-        return len(self.witness.step_instances) < self.ast.num_steps
-
-    def padding(self: Circuit, step_type: StepType, args: Any):
-        assert self.mode == CircuitMode.Trace
-        while self.needs_padding():
-            self.add(step_type, args)
->>>>>>> 4fe6e176
 
     def gen_witness(self: Circuit, args: Any) -> TraceWitness:
         self.mode = CircuitMode.Trace
