--- conflicted
+++ resolved
@@ -5,14 +5,8 @@
 
 use crate::{
     ast::{
-<<<<<<< HEAD
-        expr::{query::Queriable, Expr},
-        Circuit, Constraint, ExposeOffset, FixedSignal, ForwardSignal, InternalSignal, Lookup,
-        SharedSignal, StepType, StepTypeUUID, TransitionConstraint,
-=======
         query::Queriable, Circuit, Constraint, ExposeOffset, FixedSignal, ForwardSignal,
         InternalSignal, SharedSignal, StepType, StepTypeUUID, TransitionConstraint,
->>>>>>> 6ca57e0d
     },
     frontend::dsl::StepTypeHandler,
     plonkish::{
