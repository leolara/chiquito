use std::{collections::HashMap, hash::Hash};

use num_bigint::BigInt;

use crate::{
    compiler::{semantic::SymTable, Message},
    field::Field,
    interpreter::{expr::eval_expr, frame::StackFrame},
    parser::ast::{
        expression::Expression, statement::Statement, tl::TLDecl, DebugSymRef, Identifiable,
        Identifier,
    },
    wit_gen::{StepInstance, SymbolSignalMapping, TraceGenerator, TraceWitness},
};

use self::value::Value;

mod expr;
mod frame;
mod value;

struct Interpreter<'a, F: Field + Hash> {
    mapping: &'a SymbolSignalMapping,
    cur_frame: StackFrame<'a, F>,
    num_steps: usize,

    witness: Vec<StepInstance<F>>,
}

impl<'a, F: Field + Hash> Interpreter<'a, F> {
    fn new(symbols: &'a SymTable, mapping: &'a SymbolSignalMapping, num_steps: usize) -> Self {
        Self {
            mapping,
            cur_frame: StackFrame::new(symbols),
            num_steps,
            witness: Vec::default(),
        }
    }

    fn run(
        &mut self,
        ast: &[TLDecl<BigInt, Identifier>],
        input: HashMap<String, F>,
    ) -> Result<TraceWitness<F>, Message> {
        if ast.len() != 1 {
            panic!("More than one machine");
        }

        self.exec_tl(&ast[0], input)?;

        Ok(TraceWitness {
            step_instances: self.witness.clone(),
        })
    }

    fn exec_tl(
        &mut self,
        decl: &TLDecl<BigInt, Identifier>,
        input: HashMap<String, F>,
    ) -> Result<(), Message> {
        match decl {
            TLDecl::MachineDecl {
                dsym,
                id,
                input_params,
                output_params,
                block,
            } => self.exec_machine(dsym, id, input_params, output_params, block, input),
        }
    }

    fn exec_machine(
        &mut self,
        dsym: &DebugSymRef,
        id: &Identifier,
        _input_params: &[Statement<BigInt, Identifier>],
        _output_params: &[Statement<BigInt, Identifier>],
        block: &Statement<BigInt, Identifier>,
        input: HashMap<String, F>,
    ) -> Result<(), Message> {
        let machine_block = get_block_stmts(block);
        let mut next_state: Option<String> = Some("initial".to_string());

        self.cur_frame.enter_machine(id.name());

        for (id, input_value) in input.iter() {
            self.cur_frame.set_value(
                &Identifier::new(id, dsym.clone()),
                &Value::Field(*input_value),
            );
        }

        while next_state.is_some() && self.witness.len() < self.num_steps {
            next_state = self.exec_step(&machine_block)?;

            self.transition(&next_state);

            println!("{}", self.witness.len())
        }

        self.cur_frame.enter_state("__padding");

        while self.witness.len() <= self.num_steps {
            self.exec_step(&machine_block)?;
            self.transition(&Some("__padding".to_string()));
            println!("{}", self.witness.len())
        }

        Ok(())
    }

    fn exec_step(
        &mut self,
        machine_block: &[Statement<BigInt, Identifier>],
    ) -> Result<Option<String>, Message> {
        let state_decl = self.find_state_decl(machine_block).unwrap();

        if let Statement::StateDecl(_, _, block) = state_decl {
            if let Statement::Block(_, stmts) = *block {
                self.exec_step_block(&stmts)
            } else {
                unreachable!("semantic fail");
            }
        } else {
            unreachable!("semantic fail");
        }
    }

    fn transition(&mut self, next_state: &Option<String>) {
        self.witness
            .push(self.cur_frame.state_transition(self.mapping, next_state));
    }

    fn exec_step_block(
        &mut self,
        stmts: &[Statement<BigInt, Identifier>],
    ) -> Result<Option<String>, Message> {
        let mut next_state: Option<String> = None;

        for stmt in stmts {
            if next_state.is_some() {
                panic!("transition should be the last statement executed")
            }
            next_state = self.exec_step_stmt(stmt)?;
        }

        Ok(next_state)
    }

    fn exec_step_stmt(
        &mut self,
        stmt: &Statement<BigInt, Identifier>,
    ) -> Result<Option<String>, Message> {
        use Statement::*;

        match stmt {
            WGAssignment(_, ids, exprs)
            | SignalAssignment(_, ids, exprs)
            | SignalAssignmentAssert(_, ids, exprs) => {
                for (i, id) in ids.iter().enumerate() {
                    self.exec_assign(id, &exprs[i])?;
                }

                Ok(None)
            }

            IfThen(dsym, cond, block) => {
                let cond = eval_expr(&self.cur_frame, cond.as_ref())?;
                if cond.get_bool().map_err(error_mapper(dsym.clone()))? {
                    if let Statement::Block(_, stmts) = *block.clone() {
                        self.exec_step_block(&stmts)
                    } else {
                        unreachable!("semantic fail");
                    }
                } else {
                    Ok(None)
                }
            }
            IfThenElse(_, cond, block_true, block_false) => {
                let cond = eval_expr(&self.cur_frame, cond.as_ref())?;
                if cond.get_bool().unwrap() {
                    if let Statement::Block(_, stmts) = *block_true.clone() {
                        self.exec_step_block(&stmts)
                    } else {
                        unreachable!("semantic fail");
                    }
                } else if let Statement::Block(_, stmts) = *block_false.clone() {
                    self.exec_step_block(&stmts)
                } else {
                    unreachable!("semantic fail");
                }
            }

            Transition(_, id, block) => {
                if let Statement::Block(_, stmts) = *block.clone() {
                    self.exec_step_block(&stmts)?;
                } else {
                    unreachable!("semantic fail");
                }

                Ok(Some(id.name()))
            }

            SignalDecl(_, _) => Ok(None),
            WGVarDecl(_, _) => Ok(None),
            Block(_, stmts) => self.exec_step_block(stmts),
            Assert(_, _) => Ok(None),
            StateDecl(_, _, _) => Ok(None),
        }
    }

    fn exec_assign(
        &mut self,
        id: &Identifier,
        expr: &Expression<BigInt, Identifier>,
    ) -> Result<(), Message> {
        let value = eval_expr(&self.cur_frame, expr)?;
        // TODO: add context to error message

        self.cur_frame.set_value(id, &value);

        Ok(())
    }

    fn find_state_decl(
        &mut self,
        machine_block: &[Statement<BigInt, Identifier>],
    ) -> Option<Statement<BigInt, Identifier>> {
        for stmt in machine_block {
            if let Statement::StateDecl(_, state_id, _) = stmt {
                if *state_id.name() == self.cur_frame.get_state() {
                    return Some(stmt.clone());
                }
            }
        }

        None
    }
}

/// Runs WG interpreter on a program in AST form.
///
/// * `input` - Map of identifier -> Field value. Where identifier corresponds to the name of an
///   input argument of the machine.
pub fn run<F: Field + Hash>(
    program: &[TLDecl<BigInt, Identifier>],
    symbols: &SymTable,
    mapping: &SymbolSignalMapping,
    num_steps: usize,
    input: HashMap<String, F>,
) -> Result<TraceWitness<F>, Message> {
    let mut inter = Interpreter::<F>::new(symbols, mapping, num_steps);

    inter.run(program, input)
}

/// A trace generator that interprets chiquito source
#[derive(Default, Clone)]
pub struct InterpreterTraceGenerator {
    program: Vec<TLDecl<BigInt, Identifier>>,
    symbols: SymTable,
    mapping: SymbolSignalMapping,
    num_steps: usize,
}

impl InterpreterTraceGenerator {
    pub(crate) fn new(
        program: Vec<TLDecl<BigInt, Identifier>>,
        symbols: SymTable,
        mapping: SymbolSignalMapping,
        num_steps: usize,
    ) -> Self {
        Self {
            program,
            symbols,
            mapping,
            num_steps,
        }
    }

    pub fn evil_assign<F: Field + Hash, S: Into<String>>(
        &self,
        trace: &mut TraceWitness<F>,
        step_num: usize,
        (scope_name, symbol_name): (S, S),
        value: F,
    ) {
        let lhs = self
            .mapping
            .get_queriable(&scope_name.into(), &symbol_name.into(), false);

        trace.step_instances[step_num].assign(lhs, value);
    }
}

impl<F: Field + Hash> TraceGenerator<F> for InterpreterTraceGenerator {
    type TraceArgs = HashMap<String, F>;

    fn generate(&self, args: Self::TraceArgs) -> TraceWitness<F> {
        run(
            &self.program,
            &self.symbols,
            &self.mapping,
            self.num_steps,
            args,
        )
        .unwrap_or_else(|msgs| {
            panic!("errors when running wg interpreter: {:?}", msgs);
        })
    }
}

fn error_mapper(dsym: DebugSymRef) -> impl Fn(String) -> Message {
    move |msg: String| Message::RuntimeErr {
        msg,
        dsym: dsym.clone(),
    }
}

fn get_block_stmts(stmt: &Statement<BigInt, Identifier>) -> Vec<Statement<BigInt, Identifier>> {
    match stmt {
        Statement::Block(_, stmts) => stmts.clone(),
        _ => panic!("semantic fail"),
    }
}

#[cfg(test)]
mod test {
    use crate::plonkish::backend::halo2::PlonkishHalo2;
    use halo2_proofs::halo2curves::bn256::Fr;
    use rand_chacha::rand_core::block::BlockRng;
    use std::collections::HashMap;

    use crate::{
        compiler::{compile, Config},
        parser::ast::debug_sym_factory::DebugSymRefFactory,
        plonkish::{
            backend::halo2::{halo2_verify, DummyRng},
            compiler::{
                cell_manager::SingleRowCellManager, config,
                step_selector::SimpleStepSelectorBuilder,
            },
        },
        wit_gen::TraceGenerator,
    };

    #[test]
    fn test_run_machine_wg() {
        let code = "
        machine fibo(signal n) (signal b: field) {
            // n and be are created automatically as shared
            // signals
            signal a: field, i;

            // there is always a state called initial
            // input signals get binded to the signal
            // in the initial state (first instance)
            state initial {
             signal c;

             i, a, b, c <== 1, 1, 1, 2;

             -> middle {
              i', a', b', n' <== i + 1, b, c, n;
             }
            }

            state middle {
             signal c;

             c <== a + b;

             if i + 1 == n {
              -> final {
               i', b', n' <== i + 1, c, n;
              }
             } else {
              -> middle {
               i', a', b', n' <== i + 1, b, c, n;
              }
             }
            }

            // There is always a state called final.
            // Output signals get automatically bindinded to the signals
            // with the same name in the final step (last instance).
            // This state can be implicit if there are no constraints in it.
           }
        ";

        let compiled = compile::<Fr>(
            code,
            Config::default().max_steps(20),
            &DebugSymRefFactory::new("", code),
        )
        .unwrap();

        let result = compiled
            .circuit
            .trace_generator
            .unwrap()
            .generate(HashMap::from([("n".to_string(), Fr::from(12))]));

        println!("{:#?}", result);
    }

    #[test]
    fn test_run_halo2_prover() {
        let code = "
        machine fibo(signal n) (signal b: field) {
            // n and be are created automatically as shared
            // signals
            signal a: field, i;

            // there is always a state called initial
            // input signals get binded to the signal
            // in the initial state (first instance)
            state initial {
             signal c;

             i, a, b, c <== 1, 1, 1, 2;

             -> middle {
              i', a', b', n' <== i + 1, b, c, n;
             }
            }

            state middle {
             signal c;

             c <== a + b;

             if i + 1 == n {
              -> final {
               i', b', n' <== i + 1, c, n;
              }
             } else {
              -> middle {
               i', a', b', n' <== i + 1, b, c, n;
              }
             }
            }

            // There is always a state called final.
            // Output signals get automatically bindinded to the signals
            // with the same name in the final step (last instance).
            // This state can be implicit if there are no constraints in it.
           }
        ";

        let chiquito = compile::<Fr>(
            code,
            Config::default().max_steps(20),
            &DebugSymRefFactory::new("", code),
        )
        .unwrap();

        // chiquito.circuit.num_steps = 12;

        let mut plonkish = chiquito.plonkish(config(
            SingleRowCellManager {},
            SimpleStepSelectorBuilder {},
        ));

        let rng = BlockRng::new(DummyRng {});

        let halo2_prover = plonkish.create_halo2_prover(rng);
        assert!(halo2_prover.get_k() == 5);

        let (proof, instance) = halo2_prover.generate_proof(
            plonkish
                .assignment_generator
                .unwrap()
                .generate(HashMap::from([("n".to_string(), Fr::from(12))])),
        );

<<<<<<< HEAD
        let prover = MockProver::<Fr>::run(7, &circuit, circuit.instance()).unwrap();

        let result = prover.verify();

        println!("{:?}", result);

=======
        let result = halo2_verify(
            proof,
            halo2_prover.get_params(),
            halo2_prover.get_vk(),
            instance,
        );
>>>>>>> 6bbe1fe6
        assert!(result.is_ok());
    }

    #[ignore]
    #[test]
    fn test_run_halo2_mock_prover_evil_witness() {
        let code = "
        machine fibo(signal n) (signal b: field) {
            // n and be are created automatically as shared
            // signals
            signal a: field, i;

            // there is always a state called initial
            // input signals get bound to the signal
            // in the initial state (first instance)
            state initial {
             signal c;

             i, a, b, c <== 1, 1, 1, 2;

             -> middle {
              i', a', b', n' <== i + 1, b, c, n;
             }
            }

            state middle {
             signal c;

             c <== a + b;

             if i + 1 == n {
              -> final {
               i', b', n' <== i + 1, c, n;
              }
             } else {
              -> middle {
               i', a', b', n' <== i + 1, b, c, n;
              }
             }
            }

            // There is always a state called final.
            // Output signals get automatically bindinded to the signals
            // with the same name in the final step (last instance).
            // This state can be implicit if there are no constraints in it.
           }
        ";

        let mut chiquito =
            compile::<Fr>(code, Config::default(), &DebugSymRefFactory::new("", code)).unwrap();

        chiquito.circuit.num_steps = 12;

        // TODO: re-stablish evil witness
        // chiquito
        // .wit_gen
        // .evil_assign(&mut witness, 1, ("//fibo", "i"), Fr::zero());

        let mut plonkish = chiquito.plonkish(config(
            SingleRowCellManager {},
            SimpleStepSelectorBuilder {},
        ));

        let rng = BlockRng::new(DummyRng {});

        let halo2_prover = plonkish.create_halo2_prover(rng);
        println!("k={}", halo2_prover.get_k());

        let (proof, instance) = halo2_prover.generate_proof(
            plonkish
                .assignment_generator
                .unwrap()
                .generate(HashMap::from([("n".to_string(), Fr::from(12))])),
        );

        let result = halo2_verify(
            proof,
            halo2_prover.get_params(),
            halo2_prover.get_vk(),
            instance,
        );

        println!("result = {:#?}", result);

        if let Err(error) = &result {
            println!("{}", error);
        }
    }
}<|MERGE_RESOLUTION|>--- conflicted
+++ resolved
@@ -474,21 +474,13 @@
                 .generate(HashMap::from([("n".to_string(), Fr::from(12))])),
         );
 
-<<<<<<< HEAD
-        let prover = MockProver::<Fr>::run(7, &circuit, circuit.instance()).unwrap();
-
-        let result = prover.verify();
-
-        println!("{:?}", result);
-
-=======
         let result = halo2_verify(
             proof,
             halo2_prover.get_params(),
             halo2_prover.get_vk(),
             instance,
         );
->>>>>>> 6bbe1fe6
+
         assert!(result.is_ok());
     }
 
