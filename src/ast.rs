--- conflicted
+++ resolved
@@ -113,14 +113,7 @@
             Queriable::Forward(..) | Queriable::Shared(..) => {
                 self.exposed.push((signal, offset));
             }
-<<<<<<< HEAD
-            _ => {
-                // TODO: Add a proper error here
-                panic!("cannot expose fixed or internal signals")
-            }
-=======
             _ => panic!("Can only expose forward and shared signals."),
->>>>>>> b10e76d6
         }
     }
 
